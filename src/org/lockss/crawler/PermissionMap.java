--- conflicted
+++ resolved
@@ -1,9 +1,5 @@
 /*
-<<<<<<< HEAD
- * $Id: PermissionMap.java,v 1.38.2.1 2014-12-17 23:21:31 tlipkis Exp $
-=======
  * $Id$
->>>>>>> d652d52d
  */
 
 /*
