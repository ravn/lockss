/*
 * $Id$
 */

/*

Copyright (c) 2000-2012 Board of Trustees of Leland Stanford Jr. University,
all rights reserved.

Permission is hereby granted, free of charge, to any person obtaining a copy
of this software and associated documentation files (the "Software"), to deal
in the Software without restriction, including without limitation the rights
to use, copy, modify, merge, publish, distribute, sublicense, and/or sell
copies of the Software, and to permit persons to whom the Software is
furnished to do so, subject to the following conditions:

The above copyright notice and this permission notice shall be included in
all copies or substantial portions of the Software.

THE SOFTWARE IS PROVIDED "AS IS", WITHOUT WARRANTY OF ANY KIND, EXPRESS OR
IMPLIED, INCLUDING BUT NOT LIMITED TO THE WARRANTIES OF MERCHANTABILITY,
FITNESS FOR A PARTICULAR PURPOSE AND NONINFRINGEMENT.  IN NO EVENT SHALL
STANFORD UNIVERSITY BE LIABLE FOR ANY CLAIM, DAMAGES OR OTHER LIABILITY,
WHETHER IN AN ACTION OF CONTRACT, TORT OR OTHERWISE, ARISING FROM, OUT OF OR
IN CONNECTION WITH THE SOFTWARE OR THE USE OR OTHER DEALINGS IN THE SOFTWARE.

Except as contained in this notice, the name of Stanford University shall not
be used in advertising or otherwise to promote the sale, use or other dealings
in this Software without prior written authorization from Stanford University.

*/

package org.lockss.crawler;

import java.util.*;
import java.io.*;

import org.lockss.app.*;
import org.lockss.util.*;
import org.lockss.util.urlconn.*;
import org.lockss.config.*;
import org.lockss.crawler.BaseCrawler.BaseCrawlerFacade;
import org.lockss.daemon.*;
import org.lockss.daemon.Crawler.CrawlerFacade;
import org.lockss.protocol.*;
import org.lockss.proxy.ProxyManager;
import org.lockss.plugin.*;
import org.lockss.state.*;

/**
 * Repair crawler that can do the repair crawl in 4 modes.
 * <ul>
 * <li>1. repair from other caches only
 * <li>2. repair from publisher only
 * <li>3. repair from other caches first. If repair fails in trying
 *        a certain number of caches, it will try repair from the publisher
 * <li>4. repair from publisher first. If repair fails, it will try repair from other caches
 * </ul>
 * <p>
 * In mode 1,3,4, the number of other caches the repair crawler will try from can be change
 * by setting PARAM_NUM_RETRIES_FROM_CACHES in properties.
 * <p>
 * e.g.
 * <br>
 * Properties p = new Properties();<br>
 * p.setProperty(RepairCrawler.PARAM_NUM_RETRIES_FROM_CACHES, ""+2); <br>
 * ConfigurationUtil.setCurrentConfigFromProps(p); <br>
 * <br>
 * That will set the retry limit to 2.
 */
public class RepairCrawler extends BaseCrawler {

  private static Logger logger = Logger.getLogger("RepairCrawler");

  private IdentityManager idMgr = null;

  protected Collection<String> repairUrls = null;

  /**
   * Sets this to true will cause repairs to require permission
   */
  public static final String PARAM_REPAIR_NEEDS_PERMISSION =
    Configuration.PREFIX + "crawler.repair_needs_permission";
  public static final boolean DEFAULT_REPAIR_NEEDS_PERMISSION = false;

  public static final String PARAM_MAX_REPAIRS_OUTSIDE_WINDOW =
    Configuration.PREFIX + "crawler.maxRepairsOutsideWindow";
  public static final int DEFAULT_MAX_REPAIRS_OUTSIDE_WINDOW = 0;



  /** Poller requires fetched URLs to be kept in status */
  public static final String FORCE_RECORD_STATUS_URLS = "fetched";

  boolean repairNeedsPermission;
//   int numPubRetries = DEFAULT_NUM_RETRIES_FROM_PUBLISHER;
  int maxRepairsOutsideWindow;

  public RepairCrawler(ArchivalUnit au, AuState aus,
      Collection<String> repairUrls) {
    super(au, aus);
    if (repairUrls.size() == 0) {
      throw new IllegalArgumentException("Called with empty repairUrls list");
    }
    this.repairUrls = repairUrls;

    crawlStatus = new CrawlerStatus(au, repairUrls, getTypeString(),
				    FORCE_RECORD_STATUS_URLS);
  }

  protected void setCrawlConfig(Configuration config) {
    super.setCrawlConfig(config);
//     numPubRetries = config.getInt(PARAM_NUM_RETRIES_FROM_PUBLISHER,
// 				  DEFAULT_NUM_RETRIES_FROM_PUBLISHER);
    repairNeedsPermission = config.getBoolean(PARAM_REPAIR_NEEDS_PERMISSION,
                                              DEFAULT_REPAIR_NEEDS_PERMISSION);
    maxRepairsOutsideWindow = config.getInt(PARAM_MAX_REPAIRS_OUTSIDE_WINDOW,
                                            DEFAULT_MAX_REPAIRS_OUTSIDE_WINDOW);

  }

  public boolean isWholeAU() {
    return false;
  }

  public Crawler.Type getType() {
    return Crawler.Type.REPAIR;
  }

  protected Iterator<String> getStartingUrls() {
    return repairUrls.iterator();
  }

  /** Create a UrlFetcher that follows redirects in crawl spec, but stores
   * only the one node we requested.  This should *not* override
   * super.makeUrlCacher(), as that is called from other places in the
   * crawl (e.g, PermissionMap), which don't want the special options for
   * fetching repairs */
  protected UrlFetcher makeRepairUrlFetcher(String url) {
    UrlFetcher uf = makeUrlFetcher(url);
    BitSet fetchFlags = uf.getFetchFlags();
    fetchFlags.set(UrlCacher.REFETCH_FLAG);
    uf.setFetchFlags(fetchFlags);
    return uf;
  }

  protected boolean doCrawl0() {
    boolean windowClosed = false;
//     logger.info("Beginning crawl of "+au);
//     crawlStatus.signalCrawlStarted();

    if (!populatePermissionMap()) {
      return aborted();
    }

    Iterator it = getStartingUrls();

    int numRepairedOutsideCrawlWindow = 0;

    while (it.hasNext() && !crawlAborted) {
      String url = (String)it.next();
      //catch and warn if there's a url in the start urls
      //that we shouldn't cache
      // check crawl window during crawl
      if (!withinCrawlWindow()) {
        if (numRepairedOutsideCrawlWindow >= maxRepairsOutsideWindow) {
          logger.debug("Crawl canceled: outside of crawl window");
          windowClosed = true;
          // break from while loop
          break;
        } else {
          logger.debug("Outside of crawl window, but repairing "
	               + numRepairedOutsideCrawlWindow + " more URLs.");
          numRepairedOutsideCrawlWindow++;
        }  
      }
      if (!au.shouldBeCached(url)) {
        if (url.charAt(url.length()-1) != '/') {
          String newUrl = url+'/';
          if (au.shouldBeCached(newUrl)) {
            url = newUrl;
          }
        }
      }
      if (au.shouldBeCached(url)) {
        try {
          doCrawlLoop(url);
        } catch (RuntimeException e) {
          logger.warning("Unexpected exception in crawl", e);
          crawlStatus.signalErrorForUrl(url,
              "Unexpected error: " + e.getMessage(),
              Crawler.STATUS_ERROR,
              "Unexpected error");
        }
      } else {
        logger.warning("Called with a starting url we aren't suppose to "+
		       "cache: "+url);
      }
    }
    if (crawlAborted) {
      return aborted();
    } else if (windowClosed) {
      // unsuccessful crawl if window closed
      crawlStatus.setCrawlStatus(Crawler.STATUS_WINDOW_CLOSED);
    }
    if (crawlStatus.isCrawlError()) {
      logger.info("Unfinished crawl of " + au.getName() + ", " +
		  crawlStatus.getCrawlErrorMsg());
    } else {
      logger.info("Finished crawl of "+au.getName());
    }
    return (!crawlStatus.isCrawlError());
  }

  protected void doCrawlLoop(String url) {
    logger.debug2("Dequeued url from list: "+url);

    // don't cache if already cached, unless overwriting
    try {
      pokeWDog();
      try {
        logger.debug3("Trying to fetch from publisher only");
        fetchFromPublisher(url);
      } catch (CacheException e) {
        logger.warning(url+" not found on publisher's site: " + e);
        crawlStatus.signalErrorForUrl(url, e.getMessage(),
            Crawler.STATUS_FETCH_ERROR,
            e.getMessage());
      }

    } catch (CacheException e) {
      if (e.isAttributeSet(CacheException.ATTRIBUTE_FAIL)) {
        logger.error("Problem caching "+url+". Ignoring", e);
        crawlStatus.setCrawlStatus(Crawler.STATUS_FETCH_ERROR);
      } else {
        logger.warning(url+" not found on publisher's site", e);
      }
//     } catch (LockssUrlConnection.CantProxyException e){
//       logger.warning("Failed to fetch from caches", e);
    } catch (IOException e) {
      //CRAWLSTATUS not expected
      logger.critical("Unexpected IOException during crawl", e);
      crawlStatus.setCrawlStatus(Crawler.STATUS_FETCH_ERROR, e.toString());
    }
  }

  protected void fetchFromPublisher(String url) throws IOException {
    if (repairNeedsPermission) {
      if (!permissionMap.hasPermission(url)) {
        if (!crawlStatus.isCrawlError()) {
          crawlStatus.setCrawlStatus(Crawler.STATUS_NO_PUB_PERMISSION,
				     "No permission to collect " + url);
        }
        return;
      }
    }
    UrlFetcher uf = makeRepairUrlFetcher(url);
    
    updateCacheStats(uf.fetch(), new CrawlUrlData(url, 1));
    crawlStatus.addSource("Publisher");
  }

  private IdentityManager getIdentityManager() {
    if (idMgr == null) {
      idMgr =
	(IdentityManager)LockssDaemon.getManager(LockssDaemon.IDENTITY_MANAGER);
    }
    return idMgr;
  }

  /**
   * If we're configured to need permission to repair, populate the permission
   * map, otherwise just return true
   */
  public boolean populatePermissionMap() {
    if (CurrentConfig.getBooleanParam(PARAM_REPAIR_NEEDS_PERMISSION,
                                      DEFAULT_REPAIR_NEEDS_PERMISSION)) {
      return super.populatePermissionMap();
    }
    return true;
  }
  
  protected CrawlerFacade getCrawlerFacade() {
    if(facade == null) {
<<<<<<< HEAD
      facade = new BaseCrawlerFacade(this);
=======
      facade = new RepairCrawlerFacade(this);
>>>>>>> d652d52d
    }
    return facade;
  };
  
  public static class RepairCrawlerFacade extends BaseCrawler.BaseCrawlerFacade{
    public RepairCrawlerFacade(BaseCrawler crawler) {
      super(crawler);
    }
    
    @Override
    public void addToFailedUrls(String url) {
      //Do nothing. RepairCrawler does not care about the failed urls
    }
  }

}<|MERGE_RESOLUTION|>--- conflicted
+++ resolved
@@ -282,11 +282,7 @@
   
   protected CrawlerFacade getCrawlerFacade() {
     if(facade == null) {
-<<<<<<< HEAD
-      facade = new BaseCrawlerFacade(this);
-=======
       facade = new RepairCrawlerFacade(this);
->>>>>>> d652d52d
     }
     return facade;
   };
