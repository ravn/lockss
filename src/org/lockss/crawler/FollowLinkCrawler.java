/*
<<<<<<< HEAD
 * $Id: FollowLinkCrawler.java,v 1.108.2.2 2014-12-27 03:27:44 tlipkis Exp $
=======
 * $Id$
>>>>>>> d652d52d
 */

/*

Copyright (c) 2000-2015 Board of Trustees of Leland Stanford Jr. University,
all rights reserved.

Permission is hereby granted, free of charge, to any person obtaining a copy
of this software and associated documentation files (the "Software"), to deal
in the Software without restriction, including without limitation the rights
to use, copy, modify, merge, publish, distribute, sublicense, and/or sell
copies of the Software, and to permit persons to whom the Software is
furnished to do so, subject to the following conditions:

The above copyright notice and this permission notice shall be included in
all copies or substantial portions of the Software.

THE SOFTWARE IS PROVIDED "AS IS", WITHOUT WARRANTY OF ANY KIND, EXPRESS OR
IMPLIED, INCLUDING BUT NOT LIMITED TO THE WARRANTIES OF MERCHANTABILITY,
FITNESS FOR A PARTICULAR PURPOSE AND NONINFRINGEMENT.  IN NO EVENT SHALL
STANFORD UNIVERSITY BE LIABLE FOR ANY CLAIM, DAMAGES OR OTHER LIABILITY,
WHETHER IN AN ACTION OF CONTRACT, TORT OR OTHERWISE, ARISING FROM, OUT OF OR
IN CONNECTION WITH THE SOFTWARE OR THE USE OR OTHER DEALINGS IN THE SOFTWARE.

Except as contained in this notice, the name of Stanford University shall not
be used in advertising or otherwise to promote the sale, use or other dealings
in this Software without prior written authorization from Stanford University.

*/

package org.lockss.crawler;

import java.io.*;
import java.net.MalformedURLException;
import java.util.*;
import java.util.Queue;

import org.apache.commons.collections.map.LRUMap;
import org.lockss.alert.Alert;
import org.lockss.config.*;
import org.lockss.crawler.CrawlerStatus.ReferrerType;
import org.lockss.daemon.*;
import org.lockss.extractor.LinkExtractor;
import org.lockss.filter.FilterUtil;
import org.lockss.plugin.*;
import org.lockss.plugin.ArchivalUnit.ConfigurationException;
import org.lockss.plugin.UrlFetcher.FetchResult;
import org.lockss.plugin.base.PassiveUrlConsumerFactory;
import org.lockss.state.*;
import org.lockss.util.*;
import org.lockss.util.urlconn.CacheException;

/**
 * A abstract class that implemented by NewContentCrawler and OaiCrawler
 * it has the follow link mechanism that used by NewContentCrawler
 * and OaiCrawler.
 */
public class FollowLinkCrawler extends BaseCrawler {

  private static final Logger log = Logger.getLogger(FollowLinkCrawler.class);

  public static final String PREFIX = Configuration.PREFIX + "crawler.";

  /** Size of LRU cache of URLs excluded by the crawl rules */
  public static final String PARAM_EXCLUDED_CACHE_SIZE =
    PREFIX + "excludedCacheSize";
  public static final int DEFAULT_EXCLUDED_CACHE_SIZE = 1000;

  public static final String PARAM_REFETCH_DEPTH =
    PREFIX + "refetchDepth.au.<auid>";

  /** The maximum link depth that will be followed */
  public static final String PARAM_MAX_CRAWL_DEPTH =
    PREFIX + "maxCrawlDepth";
  public static final int DEFAULT_MAX_CRAWL_DEPTH = 1000;

  /** Store archive files in addition to exploding them */
  public static final String PARAM_STORE_ARCHIVES =
    PREFIX + "storeArchives";
  public static final boolean DEFAULT_STORE_ARCHIVES = false;

  /** Email address to which crawl-end reports will be sent */
  public static final String PARAM_CRAWL_END_REPORT_EMAIL =
    PREFIX + "crawlEndReportEmail";
  public static final String DEFAULT_CRAWL_END_REPORT_EMAIL = null;

  /** Hash algorithm used to report fixity in crawl end report */
  public static final String PARAM_CRAWL_END_REPORT_HASH_ALG =
    PREFIX + "crawlEndReportHashAlg";
  public static final String DEFAULT_CRAWL_END_REPORT_HASH_ALG = "SHA-1";

  /** If true, empty files will be refetched independent of depth unless
   * the plugin declares that empty files shouldn't be reported. */
  public static final String PARAM_REFETCH_EMPTY_FILES =
    PREFIX + "refetchEmptyFiles";
  public static final boolean DEFAULT_REFETCH_EMPTY_FILES = false;

  /** If true, crawls that end with no substance
   * (SubstanceChecker.State.No) will perform a more complete substance
   * check by iterating through the AU. */
  public static final String PARAM_IS_FULL_SUBSTANCE_CHECK =
    PREFIX + "doFullSubstanceCheck";
  public static final boolean DEFAULT_IS_FULL_SUBSTANCE_CHECK = true;

<<<<<<< HEAD
=======
  /** If true, missing CDN stems will be picked up from all URLs
   * encountered during the graph traversal.  If false, only newly fetched
   * files contribute to new CDN stems. */
  public static final String PARAM_REFIND_CDN_STEMS = PREFIX + "refindCdnStems";
  public static final boolean DEFAULT_REFIND_CDN_STEMS = false;

>>>>>>> d652d52d
  protected int maxDepth = DEFAULT_MAX_CRAWL_DEPTH;

  protected int hiDepth = 0;		// maximum depth seen
  protected int fqMaxLen = 0;		// maximum length of fetch queue
  protected double fqSumLen = 0.0;      // sum of fetch queue length samples
  protected int fqSamples = 0;		// number of fetch queue len samples
  protected int refetchDepth = -1;
  
  protected Map<String,CrawlUrlData> processedUrls;
  protected Map<String,CrawlUrlData> maxDepthUrls;
  protected boolean cachingStartUrls = false; //added to report an error when
                                              //not able to cache a starting Url
  
  protected String crawlEndReportEmail = DEFAULT_CRAWL_END_REPORT_EMAIL;
  protected String crawlEndReportHashAlg = DEFAULT_CRAWL_END_REPORT_HASH_ALG;
  protected SubstanceChecker subChecker;
  protected boolean isAbbreviatedCrawlTest = false;
  protected boolean crawlTerminated = false;
  protected boolean isRefetchEmptyFiles = false;
  protected boolean shouldFollowLink = true;
  protected boolean isFullSubstanceCheck = false;
<<<<<<< HEAD
  
=======
  protected boolean refindCdnStems   = false;

>>>>>>> d652d52d
  // Cache recent negative results from au.shouldBeCached().  This is set
  // to an LRUMsp when crawl is initialized, it's initialized here to a
  // simple map for the sake of test code, which doesn't call
  // this.setCrawlConfig().  If we want to report all excluded URLs, this
  // can be changed to a simple Set.
  private Map excludedUrlCache = new HashMap();
  private Set<String> failedUrls = new HashSet<String>();
    
  protected CrawlQueue fetchQueue;
  protected Queue<CrawlUrlData> permissionProbeUrls;
  protected FifoQueue parseQueue;
  protected Comparator<CrawlUrl> urlOrderComparator;

  public FollowLinkCrawler(ArchivalUnit au, AuState aus) {
    super(au, aus);
    crawlStatus = new CrawlerStatus(au, au.getStartUrls(),
        getTypeString());
    try {
      urlOrderComparator = au.getCrawlUrlComparator();
    } catch (PluginException e) {
      log.error("Plugin CrawlUrlComparatorFactory error, using breadth-first", e);
    }
    fetchQueue = new CrawlQueue(urlOrderComparator);
    parseQueue = new FifoQueue();
    permissionProbeUrls = new LinkedList<CrawlUrlData>();
  }

  /** Return true if crawler should follow links from collected files */
  protected boolean shouldFollowLink() {
    return shouldFollowLink;
  }
  
  public boolean isWholeAU() {
    return true;
  }
  
  public Crawler.Type getType() {
    return Crawler.Type.NEW_CONTENT;
  }

  /** Return true if crawler should fail if any start URL(s) can't be
   * fetched */
  protected boolean isFailOnStartUrlError() {
    return getCrawlSeed().isFailOnStartUrlError();
  }

  protected int getRefetchDepth() {
    if (refetchDepth == -1) {
      if (req != null) {
        int reqDepth = req.getRefetchDepth();
        if (reqDepth >= 0) {
          refetchDepth = reqDepth;
          return refetchDepth;
        }
      }   
      int refetchDepth0 = au.getRefetchDepth();
      String key = StringUtil.replaceString(PARAM_REFETCH_DEPTH,
              "<auid>", au.getAuId());
      refetchDepth = CurrentConfig.getIntParam(key, refetchDepth0);
      if (refetchDepth != refetchDepth0) {
        log.info("Crawl spec refetch depth (" + refetchDepth0 +
            ") overridden by parameter (" + refetchDepth + ")");
      }
    }
    return refetchDepth;
  }

  protected void setCrawlConfig(Configuration config) {
    super.setCrawlConfig(config);
    
    // Do *not* require that maxDepth be greater than refetchDepth.  Plugin
    // writers set refetchDepth high to mean infinite.
    maxDepth = config.getInt(PARAM_MAX_CRAWL_DEPTH, DEFAULT_MAX_CRAWL_DEPTH);

    excludedUrlCache =
      new LRUMap(config.getInt(PARAM_EXCLUDED_CACHE_SIZE,
			       DEFAULT_EXCLUDED_CACHE_SIZE));

    crawlEndReportEmail = config.get(PARAM_CRAWL_END_REPORT_EMAIL,
				     DEFAULT_CRAWL_END_REPORT_EMAIL);
    crawlEndReportHashAlg = config.get(PARAM_CRAWL_END_REPORT_HASH_ALG,
				       DEFAULT_CRAWL_END_REPORT_HASH_ALG);

    isRefetchEmptyFiles =
      config.getBoolean(PARAM_REFETCH_EMPTY_FILES, DEFAULT_REFETCH_EMPTY_FILES)
      && !isIgnoredException(AuUtil.mapException(au,
          null,
          new ContentValidationException.EmptyFile(),
          null));

    isFullSubstanceCheck =
      config.getBoolean(PARAM_IS_FULL_SUBSTANCE_CHECK,
			DEFAULT_IS_FULL_SUBSTANCE_CHECK);
<<<<<<< HEAD
=======
    refindCdnStems =
      config.getBoolean(PARAM_REFIND_CDN_STEMS, DEFAULT_REFIND_CDN_STEMS);
>>>>>>> d652d52d
  }
 

  protected boolean doCrawl0() {
    if (isAborted()) {
      return aborted(ABORTED_BEFORE_START_MSG);
    }
    log.info("Beginning crawl, refetch depth: " + getRefetchDepth() +
        ", max depth: " + maxDepth + " " +
        (shouldFollowLink() ? "" : "(no follow) ") +
        "of " + au);
    crawlStatus.addSource("Publisher");
    crawlStatus.setRefetchDepth(getRefetchDepth());
    processedUrls = new HashMap<String,CrawlUrlData>();
    maxDepthUrls = new HashMap<String,CrawlUrlData>();

    // Enable no-substance-collected detection if so configured and
    // supported by plugin.
    subChecker = new SubstanceChecker(au);
    if (subChecker.isEnabledFor(SubstanceChecker.CONTEXT_CRAWL)) {
      log.debug2("Checking AU for substance during crawl");
      int threshold = AuUtil.getSubstanceTestThreshold(au);
      if (threshold >= 0) {
        subChecker.setSubstanceMin(threshold);
        isAbbreviatedCrawlTest = true;
        log.debug("Performing abbreviated crawl test, threshold: " +
            threshold);
      } else {
        isAbbreviatedCrawlTest = false;
      }
    } else {
      subChecker = null;
      log.debug3("Not checking AU for substance during crawl");
    }

    if (!populatePermissionMap()) {
      if(!crawlStatus.isCrawlError()) {
        crawlStatus.setCrawlStatus(Crawler.STATUS_NO_PUB_PERMISSION,
                                   "Unable to populate permission");
      }
      return false;
    } else if (permissionProbeUrls != null) {
      for(CrawlUrlData pud : permissionProbeUrls) {
        UrlFetcher uf = makePermissionUrlFetcher(pud.getUrl());
        if(!au.storeProbePermission()) {
          uf.setUrlConsumerFactory(new PassiveUrlConsumerFactory());
        }
        try {
          if(uf.fetch() != FetchResult.FETCHED) {
            crawlStatus.setCrawlStatus(Crawler.STATUS_NO_PUB_PERMISSION);
            return false;
          } else {
            updateCacheStats(FetchResult.FETCHED, pud);
	    updateCdnStems(pud.getUrl());
          }
        } catch (CacheException e) {
          crawlStatus.setCrawlStatus(Crawler.STATUS_NO_PUB_PERMISSION, e.getMessage());
          return false;
        }
      }
    }

    // get the Urls to follow 
    try {
      enqueueStartUrls();
    }
    catch (RuntimeException re) {
      log.warning("Unexpected exception, should have been caught lower", re);
      if (!crawlStatus.isCrawlError()) {
        crawlStatus.setCrawlStatus(Crawler.STATUS_ERROR);
      }
      abortCrawl();
    }
    catch (OutOfMemoryError oome) {
      // daemon may keep running after this, so make sure crawl doesn't
      // appear to be successful
      //logger.error("Crawl aborted", e);
      if (!crawlStatus.isCrawlError()) {
        crawlStatus.setCrawlStatus(Crawler.STATUS_ERROR);
      }
      throw oome;
    }
    // FIXME Java 7
    catch (ConfigurationException ce) {
      log.error("Unable to compute start URLs", ce);
      abortCrawl();
    }
    catch (PluginException pe) {
      log.error("Unable to compute start URLs", pe);
      abortCrawl();
    }
    catch (IOException ioe) {
      log.error("Unable to compute start URLs", ioe);
      abortCrawl();
    }

    if (log.isDebug3()) log.debug3("Start URLs: " + fetchQueue );
    if (isAborted()) {
      return aborted(ABORTED_BEFORE_START_MSG);
    }

    while (!fetchQueue.isEmpty() && !(isAborted() || crawlTerminated)) {
      // check crawl window during crawl
      if (!withinCrawlWindow()) {
        crawlStatus.setCrawlStatus(Crawler.STATUS_WINDOW_CLOSED);
        crawlStatus.setDepth(hiDepth);
        return false;
      }
      if (log.isDebug3()) log.debug3("Fetch queue: " + fetchQueue);
      int len = fetchQueue.size();
      fqMaxLen = Math.max(fqMaxLen, len);
      fqSumLen += len;
      fqSamples += 1;

      CrawlUrlData curl = fetchQueue.remove();
      if (log.isDebug3()) log.debug3("Removed from queue: " + curl);
      hiDepth = Math.max(hiDepth, curl.getDepth());
      String url = curl.getUrl();

      crawlStatus.removePendingUrl(url);
      try {
        if (!fetch(curl)) {
          if (!crawlStatus.isCrawlError()) {
            log.warning("fetch() failed, didn't set error status: "
                + curl);
            crawlStatus.setCrawlStatus(Crawler.STATUS_FETCH_ERROR);
            crawlStatus.signalErrorForUrl(url, "Failed to fetch url", Crawler.STATUS_ERROR);
          }
        }
      } catch (RuntimeException e) {
        if (isAborted()) {
          log.debug("Expected exception while aborting crawl: " + e);
          crawlStatus.setDepth(hiDepth);
          return aborted(e.getMessage());
        }
        log.warning("Unexpected exception processing: " + url, e);
        crawlStatus.signalErrorForUrl(url, e.toString(), Crawler.STATUS_ERROR);
      }
      
      while(!parseQueue.isEmpty()) {
        try {
          CrawlUrlData parseCurl = (CrawlUrlData) parseQueue.peek();
          if(isAborted()) {
            return aborted();
          }
          parseQueue.remove(parseCurl);
          parse(parseCurl);
          processedUrls.put(parseCurl.getUrl(), parseCurl);
        } catch (RuntimeException e) {
          log.warning("Unexpected exception parsing: " + url, e);
          crawlStatus.signalErrorForUrl(url, e.toString(), Crawler.STATUS_ERROR);
        }
      }
      if (isAborted()) {
        return aborted();
      }
    }
    
    crawlStatus.setDepth(hiDepth);
    if (!maxDepthUrls.isEmpty()) {
      String msg = "Site depth exceeds max crawl depth (" + maxDepth + ")";
      log.error(msg + ". Stopped crawl of " + au.getName());
      log.debug("Too deep URLs: " + maxDepthUrls);
      crawlStatus.setCrawlStatus(Crawler.STATUS_ERROR, msg);
    } else {
      log.info("Crawled depth = " + (hiDepth) +
          ", fetched " + crawlStatus.getContentBytesFetched() +
          " bytes in " + crawlStatus.getNumFetched() + " files");
    }
    log.debug("Max queue len: " + fqMaxLen + ", avg: "
        + Math.round((fqSumLen) / ((double)fqSamples)));
    
    if (subChecker != null) {
      switch (subChecker.hasSubstance()) {
      case No:
        if (!isAbbreviatedCrawlTest && isFullSubstanceCheck) {
	  // The AU might have substance even if we didn't find it while
	  // traversing the link graph, as there may be files that are no
	  // longer linked from a start page.  Check for that here.  This
	  // is potentially very expensive, but it's unlikely that an AU
	  // with a large number of files has no substance.  If we had a
	  // count of files in the AU we'd do this only if (au.countFiles()
	  // > numberOfFilesTraversed)

	  subChecker.findSubstance();
	  switch (subChecker.hasSubstance()) {
	  case Yes:
	    String msg = "Unlinked substance only.";
	    log.siteWarning(msg + ": " + au.getName());
	    if (alertMgr != null)
	      // When keep track of UnlinkedSubstance status, alert only on
	      // transition to it.
	      alertMgr.raiseAlert(Alert.auAlert(Alert.CRAWL_UNLINKED_SUBSTANCE,
						au), msg);
	  }
	}
      }
      switch (subChecker.hasSubstance()) {
      case No:
	String msg = "No files containing substantial content were collected.";
	log.siteWarning(msg + ": " + au.getName());
	if (alertMgr != null && !aus.hasNoSubstance()) {
	  // Alert only on transition to no substance from other than no
	  // substance.
	  alertMgr.raiseAlert(Alert.auAlert(Alert.CRAWL_NO_SUBSTANCE, au), msg);
	}
	aus.setSubstanceState(SubstanceChecker.State.No);
        break;
      case Yes:
        if (isAbbreviatedCrawlTest) {
          if (subChecker.getSubstanceCnt() >= subChecker.getSubstanceMin()) {
            log.debug("Abbreviated crawl test succeeded");
            crawlStatus.setCrawlStatus(Crawler.STATUS_CRAWL_TEST_SUCCESSFUL);
          } else {
            log.debug("Abbreviated crawl test failed");
            crawlStatus.setCrawlStatus(Crawler.STATUS_CRAWL_TEST_FAIL);
          }
        }
        aus.setSubstanceState(SubstanceChecker.State.Yes);
        break;
      default:
      }
    }

    if (crawlStatus.isCrawlError()) {
      log.info("Unfinished crawl of " + au.getName() + ", " +
		  crawlStatus.getCrawlErrorMsg());
    } else {
      log.info("Finished crawl of "+au.getName());
    }
    
    if(isAborted()) {
      return aborted();
    }
    doCrawlEndActions();
    return (!crawlStatus.isCrawlError());
  }

  // Overridable for testing
  protected void enqueueStartUrls() 
      throws ConfigurationException, PluginException, IOException {
    for (String url : getCrawlSeed().getStartUrls()) {
      CrawlUrlData curl = newCrawlUrlData(url, 1);
      curl.setStartUrl(true);
      log.debug2("setStartUrl(" + curl + ")");
      addToQueue(curl, fetchQueue, crawlStatus);
    }
  }

  void addToQueue(CrawlUrlData curl,
			 CrawlQueue queue,
			 CrawlerStatus cstat) {
    try {
      queue.add(curl);
      cstat.addPendingUrl(curl.getUrl());
    } catch (RuntimeException e) {
      log.error("URL comparator error", e);
      cstat.signalErrorForUrl(curl.getUrl(),
			      "URL comparator error, can't add to queue: "
			      + curl.getUrl() + ": " + e.getMessage(),
			      Crawler.STATUS_PLUGIN_ERROR);
      // PriorityBuffer can't recover from comparator error, so this must
      // abort.
      abortCrawl();
    }
  }
  
  @Override
  protected void appendAlertInfo(StringBuilder sb) {
    sb.append(String.format("\n\nRefetch Depth: %d\n"
        + "Max Depth: %d\nActual Depth: %d",
			  getRefetchDepth(), maxDepth, crawlStatus.getDepth()));
    if (proxyHost != null) {
      sb.append("\nProxy: ");
      sb.append(proxyHost);
      sb.append(":");
      sb.append(proxyPort);
    }
  }				

  /** Separate method for easy overridability in unit tests, where
   * necessary environment may not be set up */
  protected void doCrawlEndActions() {
    sendCrawlEndReport();
    // Cause the content size and disk usage to be calculated in a
    // background thread
    AuUtil.getAuContentSize(au, false);
    AuUtil.getAuDiskUsage(au, false);
  }

  private void sendCrawlEndReport() {
    if (!getDaemon().getPluginManager().isInternalAu(au)
	&& crawlEndReportEmail != null) {
      CrawlEndReport cer = new CrawlEndReport(getDaemon(), au);
      cer.setHashAlgorithm(crawlEndReportHashAlg);
      cer.sendCrawlEndReport(au, crawlEndReportEmail);
    }
  }

  protected boolean fetch(CrawlUrlData curl) {
    String url = curl.getUrl();
    UrlFetcher fetcher;
    UrlFetcher.FetchResult res;
    // Fetch URL if it has no content already or its depth is within the
    // refetch depth
    CachedUrl cu;
    if (curl.getDepth() <= getRefetchDepth() ||
        !(cu = au.makeCachedUrl(url)).hasContent() ||
        (isRefetchEmptyFiles && cu.getContentSize() == 0)) {
        if (failedUrls.contains(url)) {
          //skip if it's already failed
          log.debug3("Already failed to cache "+url+". Not retrying.");
          return true;
        } else {
          // checking the crawl permission of the url's host
          if (!permissionMap.hasPermission(url)) {
            if (!crawlStatus.isCrawlError()) {
              crawlStatus.setCrawlStatus(Crawler.STATUS_NO_PUB_PERMISSION,
                  "No permission to collect " + url);
              failedUrls.add(url);
            }
            return false;
          }
          fetcher = makeUrlFetcher(curl);
          try {
            res = fetcher.fetch();
            updateCacheStats(res, curl);
            if (res == FetchResult.NOT_FETCHED) {
              if(curl.isStartUrl() && isFailOnStartUrlError()) {
                // fail if cannot fetch a StartUrl
<<<<<<< HEAD
                String msg = "Failed to cache start url: "+ curl.getUrl();
                log.error(msg);
                crawlStatus.setCrawlStatus(Crawler.STATUS_FETCH_ERROR);
=======
                String msg = "Failed to fetch start url";
                log.error(msg + ": " + curl.getUrl());
                crawlStatus.setCrawlStatus(Crawler.STATUS_FETCH_ERROR, msg);
>>>>>>> d652d52d
                return false;
              }
            } else {
	      if (res == FetchResult.FETCHED && !refindCdnStems) {
		updateCdnStems(url);
	      }
              checkSubstanceCollected(au.makeCachedUrl(url));
            }
	    if (refindCdnStems &&
		res != FetchResult.FETCHED && 
		au.makeCachedUrl(url).hasContent()) {
	      updateCdnStems(url);
	    }
          } catch (CacheException ex) {
<<<<<<< HEAD
            //XXX: we have a fatal exception, but we need to store it
            crawlStatus.signalErrorForUrl(url, ex);
            crawlStatus.setCrawlStatus(Crawler.STATUS_FETCH_ERROR);
=======
            if (ex.isAttributeSet(CacheException.ATTRIBUTE_FATAL)) {
              //XXX: we have a fatal exception, but we need to store it
              crawlStatus.signalErrorForUrl(url, ex);
              crawlStatus.setCrawlStatus(Crawler.STATUS_FETCH_ERROR, ex.getMessage());
              abortCrawl();
            }
>>>>>>> d652d52d
            return false;
          }   
          parseQueue.put(curl);
          return true;
        }
    } else {
      // If didn't fetch, check for existing substance file
      checkSubstanceCollected(au.makeCachedUrl(url));
      if (refindCdnStems) {
	updateCdnStems(url);
      }
      parseQueue.put(curl);
      return true;
    }
  }
  
  protected void parse(CrawlUrlData curl){
    // don't parse if not following links
    if (shouldFollowLink()) {
      try {
        if (!processedUrls.containsKey(curl.getUrl())) {
          CachedUrl cu = au.makeCachedUrl(curl.getUrl());
          log.debug3("Parsing "+ cu);
          
          try {
            if (cu.hasContent()) {
              LinkExtractor extractor = getLinkExtractor(cu);
              if (extractor != null) {
                //IOException if the CU can't be read
                InputStream in = null;
                try {
                  pokeWDog();
                  in = cu.getUnfilteredInputStream();
                  // Might be reparsing with new content (if depth reduced
                  // below refetch depth); clear any existing children
                  curl.clearChildren();
                  String charset = getCharset(cu);
                  in = FilterUtil.getCrawlFilteredStream(au, in, charset,
                      cu.getContentType());
                  extractor.extractUrls(au, in, charset,
                      PluginUtil.getBaseUrl(cu),
                      new MyLinkExtractorCallback(au, curl,
                          fetchQueue,
                          processedUrls,
                          maxDepthUrls));
                  // done adding children, trim to size
                  curl.trimChildren();
                  crawlStatus.signalUrlParsed(curl.getUrl());
                } catch (PluginException e) {
                  log.error("Plugin LinkExtractor error", e);
                  crawlStatus.signalErrorForUrl(curl.getUrl(),
                      "Plugin LinkExtractor error: " +
                          e.getMessage(),
                          Crawler.STATUS_PLUGIN_ERROR);
                } finally {
                  IOUtil.safeClose(in);
                }
              }
            }
          } finally {
            cu.release();
          }
        }
      } catch (CacheException ex) {
        crawlStatus.signalErrorForUrl(curl.getUrl(), ex);
        if (ex.isAttributeSet(CacheException.ATTRIBUTE_FATAL)) {
          log.error("Fatal error parsing "+curl, ex);
          abortCrawl();
        } else if (ex.isAttributeSet(CacheException.ATTRIBUTE_FAIL)) {
          log.siteError("Couldn't parse "+curl+". continuing", ex);
          crawlStatus.setCrawlStatus(Crawler.STATUS_EXTRACTOR_ERROR);
        } else {
          log.siteWarning("Couldn't parse "+curl+". ignoring error", ex);
        }
        curl.setFailedParse(true);
        processedUrls.put(curl.getUrl(), curl);
      } catch (IOException ioe) {
        log.error("Problem parsing "+curl+". Ignoring", ioe);
        crawlStatus.signalErrorForUrl(curl.getUrl(), ioe.getMessage(),
            Crawler.STATUS_FETCH_ERROR);
      }
      log.debug3("Removing from parsing list: "+ curl.getUrl());
    }
  }

  // Callers are all local and know that we release the CU
  private void checkSubstanceCollected(CachedUrl cu) {
    try {
      if (subChecker != null) {
        subChecker.checkSubstance(cu);
        if (isAbbreviatedCrawlTest &&
            subChecker.getSubstanceCnt() >= subChecker.getSubstanceMin()) {
          crawlStatus.setCrawlStatus(Crawler.STATUS_CRAWL_TEST_SUCCESSFUL);
          crawlTerminated = true;
        }
      }
    } finally {
      AuUtil.safeRelease(cu);
    }
  }

  private String getCharset(CachedUrl cu) {
    String res = null;
    res = HeaderUtil.getCharsetFromContentType(cu.getContentType());
    if (res == null) {
      res = Constants.DEFAULT_ENCODING;
    }
    return res;
  }

  private LinkExtractor getLinkExtractor(CachedUrl cu) {
    ArchivalUnit au = cu.getArchivalUnit();
    return au.getLinkExtractor(cu.getContentType());
  }

  // It is expected that a new instance of this class is created for each
  // page parsed
  class MyLinkExtractorCallback implements LinkExtractor.Callback {
    CrawlUrlData curl;
    Map<String,CrawlUrlData> processedUrls;
    Map<String,CrawlUrlData> maxDepthUrls;
    CrawlQueue fetchQueue;
    ArchivalUnit au;
    Set foundUrls = new HashSet();	// children of this node
    CrawlUrlData.ReducedDepthHandler rdh = new ReducedDepthHandler();

    public MyLinkExtractorCallback(ArchivalUnit au,
				   CrawlUrlData curl,
				   CrawlQueue fetchQueue,
				   Map<String,CrawlUrlData> processedUrls,
				   Map<String,CrawlUrlData> maxDepthUrls) {
      this.au = au;
      this.curl = curl;
      this.fetchQueue = fetchQueue;
      this.processedUrls = processedUrls;
      this.maxDepthUrls = maxDepthUrls;
    }

    /**
     * Check that we should cache this url and haven't already parsed it
     * @param url the url string, fully qualified (ie, not relative)
     */
    public void foundLink(String url) {
      if (!isSupportedUrlProtocol(url)) {
	return;
      }
      try {
	String normUrl = UrlUtil.normalizeUrl(url, au);
	if (log.isDebug3()) {
	  log.debug3("Found "+url);
	  log.debug3("Normalized to "+normUrl);
	}
	if (normUrl.equals(curl.getUrl())) {
	  if (log.isDebug3()) log.debug3("Self reference to " + url);
	  return;
	}
	// The same URLs may be found repeatedly.  Ensure each is processed
	// only once.  Both CrawlUrlData and CrawlerStatus.signalReferrer()
	// assume no redundant calls.
	if (foundUrls.contains(normUrl)) {
	  if (log.isDebug3()) log.debug3("Redundant child: " + normUrl);
	  return;
	}
	foundUrls.add(normUrl);

	CrawlUrlData child = null;
	if ((child = processedUrls.get(normUrl)) != null) {
	  if (log.isDebug2())
	    log.debug2("Already processed url: " + child);
	  signalReferrer(normUrl, ReferrerType.Included);
	} else if ((child = fetchQueue.get(normUrl)) != null) {
	  if (log.isDebug3())
	    log.debug3("Already queued url: " + child);
	  signalReferrer(normUrl, ReferrerType.Included);
	} else if ((child = maxDepthUrls.get(normUrl)) != null) {
	  if (log.isDebug3())
	    log.debug3("Already too-deep url: " + child);
	  signalReferrer(normUrl, ReferrerType.Included);
	} else if (excludedUrlCache.containsKey(normUrl)) {
	  // au.shouldBeCached() is expensive, don't call it if we already
	  // know the answer
	  if (log.isDebug3())
	    log.debug3("Already excluded url: " + normUrl);
	  signalReferrer(normUrl, ReferrerType.Excluded);
	  return;
	} else if (failedUrls.contains(normUrl)) {
	    // ditto
	  if (log.isDebug3())
	    log.debug3("Already failed to fetch url: " + normUrl);
	  signalReferrer(normUrl, ReferrerType.Included);
	  return;
	} else {
	  if (au.shouldBeCached(normUrl)) {
 	    if (checkGloballyExcludedUrl(au, normUrl)) {
	      if (log.isDebug2()) {
		log.debug2("Globally excluded url: "+normUrl);
	      }
	      signalReferrer(normUrl, ReferrerType.Excluded);
	      return;
	    } else {
	      if (log.isDebug2()) {
		log.debug2("Included url: "+normUrl);
	      }
	      signalReferrer(normUrl, ReferrerType.Included);
	      child = newCrawlUrlData(normUrl, curl.getDepth() + 1);
	      if (child.getDepth() > maxDepth) {
		maxDepthUrls.put(normUrl, child);
	      } else {
		addToFetchQueue(child);
	      }
	    }
	  } else {
	    if (log.isDebug2()) {
	      log.debug2("Excluded url: "+normUrl);
	    }
	    crawlStatus.signalUrlExcluded(normUrl);
	    signalReferrer(normUrl, ReferrerType.Excluded);
	    excludedUrlCache.put(normUrl, "");
	  }
	}
	if (child != null) {
	  curl.addChild(child, rdh);
	}
      } catch (MalformedURLException e) {
	//XXX what exactly does this log want to tell?
	log.warning("Normalizing", e);
      } catch (PluginBehaviorException e) {
	log.warning("Normalizing", e);
      }
    }

    void addToFetchQueue(CrawlUrlData curl) {
      addToQueue(curl, fetchQueue, crawlStatus);
    }

    void signalReferrer(String url, ReferrerType rt) {
      crawlStatus.signalReferrer(url, curl.getUrl(), rt);
    }

    /** Called whenever the depth of an already-known child node is reduced
     * (due to discovering that it's a child of a node shallower than any
     * existing parents). */
    class ReducedDepthHandler implements CrawlUrlData.ReducedDepthHandler {
      public void depthReduced(CrawlUrlData curl, int from, int to) {
	if (log.isDebug3())
	  log.debug3("depthReduced("+from+","+to+"): "+curl);
	if (from > maxDepth && to <= maxDepth) {
	  // If previously beyond max craw depth, is now eligible to be fetched
	  CrawlUrlData tooDeepUrl = maxDepthUrls.remove(curl.getUrl());
	  if (tooDeepUrl != curl) {
	    log.warning("Previously too deep " + tooDeepUrl
			   + " != no longer too deep " + curl);
	  }
	  if (log.isDebug2()) log.debug2("Rescued from too deep: " +curl);
	  addToFetchQueue(curl);
	} else if (to <= maxDepth &&
		   from > getRefetchDepth() &&
		   to <= getRefetchDepth()) {
	  // If previously beyond refetch depth and has already been processed
	  // and not fetched, requeue to now be fetched
	  CrawlUrlData processedCurl = processedUrls.get(curl.getUrl());
	  if (processedCurl != null && !processedCurl.isFetched()) {
	    if (processedCurl != curl) {
	      log.warning("Previously processed " + processedCurl
			     + " != now within refetch depth " + curl);
	    }
	    processedUrls.remove(curl.getUrl());
	    addToFetchQueue(curl);
	    if (log.isDebug2()) log.debug2("Requeued for fetch: " + curl);
	  }
	}
      }
    }
  }

  protected CrawlerFacade getCrawlerFacade() {
    if(facade == null) {
      facade = new FollowLinkCrawlerFacade(this, failedUrls,
          permissionProbeUrls, fetchQueue, parseQueue);
    }
    return facade;
  }
  
  public static class FollowLinkCrawlerFacade extends BaseCrawler.BaseCrawlerFacade {
    protected Set<String> failedUrls;
    protected Queue<CrawlUrlData> permissionProbeUrls;
    protected CrawlQueue fetchQueue;
    protected FifoQueue parseQueue;
    
    public FollowLinkCrawlerFacade(FollowLinkCrawler crawler,
        Set<String> failedUrls, Queue<CrawlUrlData> permissionProbeUrls,
        CrawlQueue fetchQueue, FifoQueue parseQueue) {
      super(crawler);
      this.failedUrls = failedUrls;
      this.permissionProbeUrls = permissionProbeUrls;
      this.fetchQueue = fetchQueue;
      this.parseQueue = parseQueue;
    }

    @Override
    public void addToFailedUrls(String url) {
      failedUrls.add(url);
    }

    @Override
    public void addToFetchQueue(CrawlUrlData curl) {
      try {
        ((FollowLinkCrawler)crawler).addToQueue(curl, 
            fetchQueue, getCrawlerStatus());
      } catch (ClassCastException e) {
        throw new ShouldNotHappenException(
            "FollowLinkCrawlerFacade should only "
            + "be built with a FollowLinkCrawler", e);
      }
    }

    @Override
    public void addToParseQueue(CrawlUrlData curl) {
      parseQueue.put(curl);
    }

    @Override
    public void addToPermissionProbeQueue(String probeUrl) {
      permissionProbeUrls.add(new CrawlUrlData(probeUrl, 0));
    }

  }
}<|MERGE_RESOLUTION|>--- conflicted
+++ resolved
@@ -1,9 +1,5 @@
 /*
-<<<<<<< HEAD
- * $Id: FollowLinkCrawler.java,v 1.108.2.2 2014-12-27 03:27:44 tlipkis Exp $
-=======
  * $Id$
->>>>>>> d652d52d
  */
 
 /*
@@ -108,15 +104,12 @@
     PREFIX + "doFullSubstanceCheck";
   public static final boolean DEFAULT_IS_FULL_SUBSTANCE_CHECK = true;
 
-<<<<<<< HEAD
-=======
   /** If true, missing CDN stems will be picked up from all URLs
    * encountered during the graph traversal.  If false, only newly fetched
    * files contribute to new CDN stems. */
   public static final String PARAM_REFIND_CDN_STEMS = PREFIX + "refindCdnStems";
   public static final boolean DEFAULT_REFIND_CDN_STEMS = false;
 
->>>>>>> d652d52d
   protected int maxDepth = DEFAULT_MAX_CRAWL_DEPTH;
 
   protected int hiDepth = 0;		// maximum depth seen
@@ -138,12 +131,8 @@
   protected boolean isRefetchEmptyFiles = false;
   protected boolean shouldFollowLink = true;
   protected boolean isFullSubstanceCheck = false;
-<<<<<<< HEAD
-  
-=======
   protected boolean refindCdnStems   = false;
 
->>>>>>> d652d52d
   // Cache recent negative results from au.shouldBeCached().  This is set
   // to an LRUMsp when crawl is initialized, it's initialized here to a
   // simple map for the sake of test code, which doesn't call
@@ -237,11 +226,8 @@
     isFullSubstanceCheck =
       config.getBoolean(PARAM_IS_FULL_SUBSTANCE_CHECK,
 			DEFAULT_IS_FULL_SUBSTANCE_CHECK);
-<<<<<<< HEAD
-=======
     refindCdnStems =
       config.getBoolean(PARAM_REFIND_CDN_STEMS, DEFAULT_REFIND_CDN_STEMS);
->>>>>>> d652d52d
   }
  
 
@@ -572,15 +558,9 @@
             if (res == FetchResult.NOT_FETCHED) {
               if(curl.isStartUrl() && isFailOnStartUrlError()) {
                 // fail if cannot fetch a StartUrl
-<<<<<<< HEAD
-                String msg = "Failed to cache start url: "+ curl.getUrl();
-                log.error(msg);
-                crawlStatus.setCrawlStatus(Crawler.STATUS_FETCH_ERROR);
-=======
                 String msg = "Failed to fetch start url";
                 log.error(msg + ": " + curl.getUrl());
                 crawlStatus.setCrawlStatus(Crawler.STATUS_FETCH_ERROR, msg);
->>>>>>> d652d52d
                 return false;
               }
             } else {
@@ -595,18 +575,12 @@
 	      updateCdnStems(url);
 	    }
           } catch (CacheException ex) {
-<<<<<<< HEAD
-            //XXX: we have a fatal exception, but we need to store it
-            crawlStatus.signalErrorForUrl(url, ex);
-            crawlStatus.setCrawlStatus(Crawler.STATUS_FETCH_ERROR);
-=======
             if (ex.isAttributeSet(CacheException.ATTRIBUTE_FATAL)) {
               //XXX: we have a fatal exception, but we need to store it
               crawlStatus.signalErrorForUrl(url, ex);
               crawlStatus.setCrawlStatus(Crawler.STATUS_FETCH_ERROR, ex.getMessage());
               abortCrawl();
             }
->>>>>>> d652d52d
             return false;
           }   
           parseQueue.put(curl);
