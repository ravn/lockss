--- conflicted
+++ resolved
@@ -1,9 +1,5 @@
 /*
-<<<<<<< HEAD
- * $Id: DefaultUrlCacher.java,v 1.3.2.2 2014-12-27 03:27:44 tlipkis Exp $
-=======
  * $Id$
->>>>>>> d652d52d
  */
 
 /*
@@ -83,10 +79,7 @@
   private InputStream input;
   private CIProperties headers;
   private boolean markLastContentChanged = true;
-<<<<<<< HEAD
-=======
   private boolean alreadyHasContent;
->>>>>>> d652d52d
   
   /**
    * Uncached url object and Archival Unit owner 
