/*
<<<<<<< HEAD
 * $Id: RegistryArchivalUnit.java,v 1.33.2.1 2014-12-17 00:17:46 tlipkis Exp $
=======
 * $Id$
>>>>>>> d652d52d
 */

/*

Copyright (c) 2000-2005 Board of Trustees of Leland Stanford Jr. University,
all rights reserved.

Permission is hereby granted, free of charge, to any person obtaining a copy
of this software and associated documentation files (the "Software"), to deal
in the Software without restriction, including without limitation the rights
to use, copy, modify, merge, publish, distribute, sublicense, and/or sell
copies of the Software, and to permit persons to whom the Software is
furnished to do so, subject to the following conditions:

The above copyright notice and this permission notice shall be included in
all copies or substantial portions of the Software.

THE SOFTWARE IS PROVIDED "AS IS", WITHOUT WARRANTY OF ANY KIND, EXPRESS OR
IMPLIED, INCLUDING BUT NOT LIMITED TO THE WARRANTIES OF MERCHANTABILITY,
FITNESS FOR A PARTICULAR PURPOSE AND NONINFRINGEMENT.  IN NO EVENT SHALL
STANFORD UNIVERSITY BE LIABLE FOR ANY CLAIM, DAMAGES OR OTHER LIABILITY,
WHETHER IN AN ACTION OF CONTRACT, TORT OR OTHERWISE, ARISING FROM, OUT OF OR
IN CONNECTION WITH THE SOFTWARE OR THE USE OR OTHER DEALINGS IN THE SOFTWARE.

Except as contained in this notice, the name of Stanford University shall not
be used in advertising or otherwise to promote the sale, use or other dealings
in this Software without prior written authorization from Stanford University.

*/

package org.lockss.plugin;

import java.io.FileNotFoundException;
import java.net.*;
import java.util.Collection;
import java.util.Collections;
import java.util.List;

import org.htmlparser.*;
import org.htmlparser.tags.TitleTag;
import org.htmlparser.filters.NodeClassFilter;
import org.htmlparser.util.*;
import org.lockss.config.*;
import org.lockss.crawler.BaseCrawlSeed;
import org.lockss.crawler.CrawlSeed;
import org.lockss.crawler.FollowLinkCrawler;
import org.lockss.daemon.*;
import org.lockss.daemon.Crawler.CrawlerFacade;
import org.lockss.plugin.base.BaseArchivalUnit;
import org.lockss.plugin.definable.DefinableArchivalUnit;
import org.lockss.state.*;
import org.lockss.util.*;

/**
 * <p>PluginArchivalUnit: The Archival Unit Class for PluginPlugin.
 * This archival unit uses a base url to define an archival unit.
 * @author Seth Morabito
 * @version 1.0
 */

public class RegistryArchivalUnit extends BaseArchivalUnit {
  protected static final Logger log = Logger.getLogger("RegistryArchivalUnit");

  /** The interval between recrawls of the loadable plugin
      registry AUs.  Changes take effect only when AU is started. */
  static final String PARAM_REGISTRY_CRAWL_INTERVAL =
    RegistryPlugin.PREFIX + "crawlInterval";
  static final long DEFAULT_REGISTRY_CRAWL_INTERVAL = Constants.DAY;

  /** The proxy to use for registry crawls, or DIRECT to override a global
   * crawl proxy.  Changes take effect at start of next crawl. */
  static final String PARAM_REGISTRY_CRAWL_PROXY =
    RegistryPlugin.PREFIX + "crawlProxy";

  /** If "au", registry AUs will crawl in parallel using individual
   * rate limiters; if "plugin" they'll crawl sequentially using a shared
   * rate limiter */
  static final String PARAM_REGISTRY_FETCH_RATE_LIMITER_SOURCE =
    RegistryPlugin.PREFIX + "fetchRateLimiterSource";
  static final String DEFAULT_REGISTRY_FETCH_RATE_LIMITER_SOURCE = "au";

  /** Limits fetch rate of registry crawls */
  static final String PARAM_REGISTRY_FETCH_RATE =
    RegistryPlugin.PREFIX + "fetchRate";
  static final String DEFAULT_REGISTRY_FETCH_RATE = "20/10s";

  /** Run polls on Plugin registry AUs */
  static final String PARAM_ENABLE_REGISTRY_POLLS =
    RegistryPlugin.PREFIX + "enablePolls";
  static final boolean DEFAULT_ENABLE_REGISTRY_POLLS = true;

  private String m_registryUrl = null;
  private int m_refetchDepth = FollowLinkCrawler.DEFAULT_MAX_CRAWL_DEPTH;
  private boolean recomputeRegName = true;
  private boolean enablePolls = DEFAULT_ENABLE_REGISTRY_POLLS;
  private String regName = null;

  public RegistryArchivalUnit(RegistryPlugin plugin) {
    super(plugin);
  }

  // Called by RegistryPlugin iff any config below RegistryPlugin.PREFIX
  // has changed
  protected void setConfig(Configuration config,
			   Configuration prevConfig,
			   Configuration.Differences changedKeys) {
    m_refetchDepth =
      config.getInt(FollowLinkCrawler.PARAM_MAX_CRAWL_DEPTH,
          FollowLinkCrawler.DEFAULT_MAX_CRAWL_DEPTH);
    fetchRateLimiter = recomputeFetchRateLimiter(fetchRateLimiter);
    enablePolls = config.getBoolean(PARAM_ENABLE_REGISTRY_POLLS,
				    DEFAULT_ENABLE_REGISTRY_POLLS);
    if (changedKeys.contains(PARAM_REGISTRY_CRAWL_PROXY)) {
      String proxy = config.get(PARAM_REGISTRY_CRAWL_PROXY);
      paramMap.putString(ConfigParamDescr.CRAWL_PROXY.getKey(), proxy);
      log.debug2("Setting Registry AU crawl proxy to " + proxy);
    }

  }

  public void loadAuConfigDescrs(Configuration auConfig)
      throws ConfigurationException {
    super.loadAuConfigDescrs(auConfig);
    this.m_registryUrl = auConfig.get(ConfigParamDescr.BASE_URL.getKey());

    Configuration config = CurrentConfig.getCurrentConfig();
    paramMap.putLong(KEY_AU_NEW_CONTENT_CRAWL_INTERVAL,
		     config.getTimeInterval(PARAM_REGISTRY_CRAWL_INTERVAL,
					    DEFAULT_REGISTRY_CRAWL_INTERVAL));
    if (log.isDebug2()) {
      log.debug2("Setting Registry AU recrawl interval to " +
		 StringUtil.timeIntervalToString(paramMap.getLong(KEY_AU_NEW_CONTENT_CRAWL_INTERVAL)));
    }
  }

  /**
   * return a string that represents the plugin registry.  This is
   * just the base URL.
   * @return The base URL.
   */
  protected String makeName() {
    return "Plugin registry at '" + m_registryUrl + "'";
  }

  public String getName() {
    if (recomputeRegName) {
      regName = recomputeRegName();
    }
    if (regName != null) {
      return regName;
    } else {
      return super.getName();
    }
  }

  // If there is a <title> element on the start page, use that as our AU
  // name.
  String recomputeRegName() {
    if (!isStarted()) {
      // This can get invoked (seveeral times, mostly from logging) before
      // enough mechanism has started to make it possible to resolve the CuUrl
      // below.
      return null;
    }
    try {
      CachedUrl cu = makeCachedUrl(m_registryUrl);
      if (cu == null) return null;
      URL cuUrl = CuUrl.fromCu(cu);
      Parser parser = new Parser(cuUrl.toString());
      NodeList nodelst =
	parser.extractAllNodesThatMatch(new NodeClassFilter(TitleTag.class));
      Node nodes [] = nodelst.toNodeArray();
      recomputeRegName = false;
      if (nodes.length < 1) return null;
      // Get the first title found
      TitleTag tag = (TitleTag)nodes[0];
      if (tag == null) return null;
      return tag.getTitle();
    } catch (MalformedURLException e) {
      log.warning("recomputeRegName", e);
      return null;
    } catch (ParserException e) {
      if (e.getThrowable() instanceof FileNotFoundException) {
	log.warning("recomputeRegName: " + e.getThrowable().toString());
      } else {
	log.warning("recomputeRegName", e);
      }
      return null;
    }
  }

  boolean isStarted() {
    return getPlugin().getDaemon().getPluginManager().getAuFromId(getAuId())
      != null;
  }

  /**
   * return a string that points to the plugin registry page.
   * @return a string that points to the plugin registry page for
   * this registry.  This is just the base URL.
   */
  public Collection<String> getStartUrls() {
    return ListUtil.list(m_registryUrl);
  }

  /** Call top level polls iff configured to do so.
   */
  public boolean shouldCallTopLevelPoll(AuState aus) {
    if (!enablePolls) {
      return false;
    }
    return super.shouldCallTopLevelPoll(aus);
  }

  /**
   * return the collection of crawl rules used to crawl and cache a
   * list of Plugin JAR files.
   * @return CrawlRule
   */
  protected CrawlRule makeRule() {
    return new RegistryRule();
  }

  // Might need to recompute name if refetch start page
  public UrlCacher makeUrlCacher(UrlData ud) {
    if (ud.url.equals(m_registryUrl)) {
      recomputeRegName = true;
    }
    return super.makeUrlCacher(ud);
  }

  public RateLimiterInfo getRateLimiterInfo() {
    String rate = CurrentConfig.getParam(PARAM_REGISTRY_FETCH_RATE,
					 DEFAULT_REGISTRY_FETCH_RATE);
    return new RateLimiterInfo(getFetchRateLimiterKey(), rate);
  }

  protected RateLimiter recomputeFetchRateLimiter(RateLimiter oldLimiter) {
    String rate = CurrentConfig.getParam(PARAM_REGISTRY_FETCH_RATE,
					 DEFAULT_REGISTRY_FETCH_RATE);
    String limiterKey = getFetchRateLimiterKey();

    if (limiterKey == null) {
      return RateLimiter.getRateLimiter(oldLimiter, rate,
					DEFAULT_REGISTRY_FETCH_RATE);
    } else {
      RateLimiter.Pool pool = RateLimiter.getPool();
      return pool.findNamedRateLimiter(limiterKey, rate,
				       DEFAULT_REGISTRY_FETCH_RATE);
    }
  }

  protected String getFetchRateLimiterSource() {
    return CurrentConfig.getParam(PARAM_REGISTRY_FETCH_RATE_LIMITER_SOURCE,
				  DEFAULT_REGISTRY_FETCH_RATE_LIMITER_SOURCE);
  }

  // Registry AU crawl rule implementation
  private class RegistryRule implements CrawlRule {
    public int match(String url) {
      if (StringUtil.equalStringsIgnoreCase(url, m_registryUrl) ||
	  StringUtil.endsWithIgnoreCase(url, ".jar")) {
	return CrawlRule.INCLUDE;
      } else {
	return CrawlRule.EXCLUDE;
      }
    }
  }

  public List<PermissionChecker> makePermissionCheckers() {
    return null;
  }

  public int getRefetchDepth() {
    return m_refetchDepth;
  }

  public LoginPageChecker getLoginPageChecker() {
    return null;
  }

  @Override
  public String getCookiePolicy() {
    return null;
  }

}<|MERGE_RESOLUTION|>--- conflicted
+++ resolved
@@ -1,9 +1,5 @@
 /*
-<<<<<<< HEAD
- * $Id: RegistryArchivalUnit.java,v 1.33.2.1 2014-12-17 00:17:46 tlipkis Exp $
-=======
  * $Id$
->>>>>>> d652d52d
  */
 
 /*
