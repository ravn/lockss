/*
<<<<<<< HEAD
 * $Id: AuState.java,v 1.53.2.3 2014-12-27 03:27:44 tlipkis Exp $
=======
 * $Id$
>>>>>>> d652d52d
 */

/*

Copyright (c) 2000-2015 Board of Trustees of Leland Stanford Jr. University,
all rights reserved.

Permission is hereby granted, free of charge, to any person obtaining a copy
of this software and associated documentation files (the "Software"), to deal
in the Software without restriction, including without limitation the rights
to use, copy, modify, merge, publish, distribute, sublicense, and/or sell
copies of the Software, and to permit persons to whom the Software is
furnished to do so, subject to the following conditions:

The above copyright notice and this permission notice shall be included in
all copies or substantial portions of the Software.

THE SOFTWARE IS PROVIDED "AS IS", WITHOUT WARRANTY OF ANY KIND, EXPRESS OR
IMPLIED, INCLUDING BUT NOT LIMITED TO THE WARRANTIES OF MERCHANTABILITY,
FITNESS FOR A PARTICULAR PURPOSE AND NONINFRINGEMENT.  IN NO EVENT SHALL
STANFORD UNIVERSITY BE LIABLE FOR ANY CLAIM, DAMAGES OR OTHER LIABILITY,
WHETHER IN AN ACTION OF CONTRACT, TORT OR OTHERWISE, ARISING FROM, OUT OF OR
IN CONNECTION WITH THE SOFTWARE OR THE USE OR OTHER DEALINGS IN THE SOFTWARE.

Except as contained in this notice, the name of Stanford University shall not
be used in advertising or otherwise to promote the sale, use or other dealings
in this Software without prior written authorization from Stanford University.

*/


package org.lockss.state;

import java.util.*;
import org.lockss.plugin.*;
import org.lockss.app.*;
import org.lockss.util.*;
import org.lockss.daemon.*;
import org.lockss.crawler.CrawlerStatus;
import org.lockss.poller.v3.*;
import org.lockss.repository.*;

/**
 * AuState contains the state information for an au.<br>
 *
 * In this class, default values *will* be present after deserialization,
 * for fields that did not exist when the object was serialized.  {@see
 * org.lockss.util.XStreamSerializer#CLASSES_NEEDING_CONSTRUCTOR}
 */
public class AuState implements LockssSerializable {

  private static final Logger logger = Logger.getLogger("AuState");

  /** The number of updates between writing to file  (currently unused) */
  static final int URL_UPDATE_LIMIT = 1;

  public enum AccessType {OpenAccess, Subscription};


  // Persistent state vars
  protected long lastCrawlTime;		// last successful crawl
  protected long lastCrawlAttempt;
  protected String lastCrawlResultMsg;
  protected int lastCrawlResult;
  protected long lastTopLevelPoll;	// last completed PoR poll time
  protected long lastPollStart;		// last time a poll started
  protected int lastPollResult;         // ditto
  protected long pollDuration;		// average of last two PoRpoll durations
  protected int clockssSubscriptionStatus;
  protected double v3Agreement = -1.0;
  protected double highestV3Agreement = -1.0;
  protected AccessType accessType;
  protected SubstanceChecker.State hasSubstance;
  protected String substanceVersion;
  protected String metadataVersion;
  protected long lastMetadataIndex;     // last time metadata extraction
					// completed
  protected long lastContentChange;     // last time a new URL version created
  protected long lastPoPPoll;		// last completed PoP poll time
  protected int lastPoPPollResult;	// result of last PoP poll
  protected long lastLocalHashScan;	// last completed local hash scan
  protected int numAgreePeersLastPoR = -1; // Number of agreeing peers last PoR
  protected int numWillingRepairers = -1; // Number of willing repairers
  protected int numCurrentSuspectVersions = -1; // # URLs w/ current version suspect
<<<<<<< HEAD

  // XXX not used in 1.62 - made transient so not committed to having it in
  // state file
  protected transient long lastLocalHashMismatch; // last time a new local
						  // hash mismatch was
						  // detected
=======
  protected List<String> cdnStems;	// URL stems of content on hosts
					// not predicted by permission URLs
>>>>>>> d652d52d

  protected transient long lastPollAttempt; // last time we attempted to
					    // start a poll

  // Note - the copy constructor (AuState(ArchivalUnit, HistoryRepository))
  // must be udpated whenever a new persistent field is added

  // Non-persistent state vars

  // saves previous lastCrawl* state while crawl is running
  protected transient AuState previousCrawlState = null;

  // Runtime (non-state) vars
  protected transient ArchivalUnit au;
  private transient HistoryRepository historyRepo;
  private transient boolean needSave = false;
  private transient int batchSaveDepth = 0;

  // deprecated, kept for compatibility with old state files
  protected transient long lastTreeWalk = -1;
  // should be deprecated?
  protected HashSet crawlUrls;
  // deprecated, kept for compatibility with old state files
  /** @deprecated */
  protected transient boolean hasV3Poll = false;
  // No longer set, never had a non-standard value
  protected transient String lastPollResultMsg;   // result of last poll

  transient int urlUpdateCntr = 0;

  /** No-arg constructor required for pure-Java deserialization. */
  private AuState() {
  }

  public AuState(ArchivalUnit au, HistoryRepository historyRepo) {
    this(au,
	 -1, // lastCrawlTime
	 -1, // lastCrawlAttempt
	 -1, // lastCrawlResult
	 null, // lastCrawlResultMsg,
	 -1, // lastTopLevelPoll
	 -1, // lastPollStart
	 -1, // lastPollresult
	 null, // lastPollresultMsg
	 0, // pollDuration
	 -1, // lastTreeWalk
	 null, // crawlUrls
	 null, // accessType
	 CLOCKSS_SUB_UNKNOWN, // clockssSubscriptionState
	 -1.0, // v3Agreement
	 -1.0, // highestV3Agreement
	 SubstanceChecker.State.Unknown,
	 null, // substanceVersion
	 null, // metadataVersion
	 -1, // lastMetadataIndex
	 0, // lastContentChange
	 -1, // lastPoPPoll
	 -1, // lastPoPPollResult
	 -1, // lastLocalHashScan
<<<<<<< HEAD
	 -1, // lastLocalHashMismatch
	 0,  // numAgreePeersLastPoR
	 0,  // numWillingRepairers
	 0,  // numCurrentSuspectVersions
	 historyRepo);
=======
	 0,  // numAgreePeersLastPoR
	 0,  // numWillingRepairers
	 0,  // numCurrentSuspectVersions
	 null, // cdnStems
	 historyRepo);
  }

  /** Copy constructor adds au and historyRepo, used after state loaded
   * from file.  This constructor *must* be updated whenever new fields are
   * added to the calss. */
  public AuState(AuState aus, ArchivalUnit au, HistoryRepository historyRepo) {
    this.au = au;
    this.historyRepo = historyRepo;
    this.lastCrawlTime = aus.lastCrawlTime;
    this.lastCrawlAttempt = aus.lastCrawlAttempt;
    this.lastCrawlResult = aus.lastCrawlResult;
    this.lastCrawlResultMsg = aus.lastCrawlResultMsg;
    this.lastTopLevelPoll = aus.lastTopLevelPoll;
    this.lastPollStart = aus.lastPollStart;
    this.lastPollResult = aus.lastPollResult;
    this.lastPollResultMsg = aus.lastPollResultMsg;
    this.pollDuration = aus.pollDuration;
    this.lastTreeWalk = aus.lastTreeWalk;
    this.crawlUrls = aus.crawlUrls;
    this.accessType = aus.accessType;
    this.clockssSubscriptionStatus = aus.clockssSubscriptionStatus;
    this.v3Agreement = aus.v3Agreement;
    this.highestV3Agreement = aus.highestV3Agreement;
    this.hasSubstance = aus.hasSubstance;
    this.substanceVersion = aus.substanceVersion;
    this.metadataVersion = aus.metadataVersion;
    this.lastMetadataIndex = aus.lastMetadataIndex;
    this.lastContentChange = aus.lastContentChange;
    this.lastPoPPoll = aus.lastPoPPoll;
    this.lastPoPPollResult = aus.lastPoPPollResult;
    this.lastLocalHashScan = aus.lastLocalHashScan;
    this.numAgreePeersLastPoR = aus.numAgreePeersLastPoR;
    this.numWillingRepairers = aus.numWillingRepairers;
    this.numCurrentSuspectVersions = aus.numCurrentSuspectVersions;
    this.cdnStems = aus.cdnStems;

    if (cdnStems != null) {
      flushAuCaches();
    }
>>>>>>> d652d52d
  }

  public AuState(ArchivalUnit au,
		 long lastCrawlTime, long lastCrawlAttempt,
		 int lastCrawlResult, String lastCrawlResultMsg,
		 long lastTopLevelPoll, long lastPollStart,
		 int lastPollResult, String lastPollResultMsg,
		 long pollDuration,
		 long lastTreeWalk, HashSet crawlUrls,
		 AccessType accessType,
		 int clockssSubscriptionStatus,
		 double v3Agreement,
		 double highestV3Agreement,
		 SubstanceChecker.State hasSubstance,
		 String substanceVersion,
		 String metadataVersion,
		 long lastMetadataIndex,
		 long lastContentChange,
		 long lastPoPPoll,
		 int lastPoPPollResult,
		 long lastLocalHashScan,
<<<<<<< HEAD
		 long lastLocalHashMismatch,
		 int numAgreePeersLastPoR,
		 int numWillingRepairers,
		 int numCurrentSuspectVersions,
=======
		 int numAgreePeersLastPoR,
		 int numWillingRepairers,
		 int numCurrentSuspectVersions,
		 List<String> cdnStems,
>>>>>>> d652d52d
		 HistoryRepository historyRepo) {
    this.au = au;
    this.lastCrawlTime = lastCrawlTime;
    this.lastCrawlAttempt = lastCrawlAttempt;
    this.lastCrawlResult = lastCrawlResult;
    this.lastCrawlResultMsg = lastCrawlResultMsg;
    this.lastTopLevelPoll = lastTopLevelPoll;
    this.lastPollStart = lastPollStart;
    this.lastPollResult = lastPollResult;
    this.lastPollResultMsg = lastPollResultMsg;
    this.pollDuration = pollDuration;
    this.lastTreeWalk = lastTreeWalk;
    this.crawlUrls = crawlUrls;
    this.accessType = accessType;
    this.clockssSubscriptionStatus = clockssSubscriptionStatus;
    this.v3Agreement = v3Agreement;
    this.highestV3Agreement = highestV3Agreement;
    this.hasSubstance = hasSubstance;
    this.substanceVersion = substanceVersion;
    this.metadataVersion = metadataVersion;
    this.lastMetadataIndex = lastMetadataIndex;
    this.lastContentChange = lastContentChange;
    this.lastPoPPoll = lastPoPPoll;
    this.lastPoPPollResult = lastPoPPollResult;
    this.lastLocalHashScan = lastLocalHashScan;
<<<<<<< HEAD
    this.lastLocalHashMismatch = lastLocalHashMismatch;
    this.numAgreePeersLastPoR = numAgreePeersLastPoR;
    this.numWillingRepairers = numWillingRepairers;
    this.numCurrentSuspectVersions = numCurrentSuspectVersions;
=======
    this.numAgreePeersLastPoR = numAgreePeersLastPoR;
    this.numWillingRepairers = numWillingRepairers;
    this.numCurrentSuspectVersions = numCurrentSuspectVersions;
    this.cdnStems = cdnStems;
>>>>>>> d652d52d
    this.historyRepo = historyRepo;

    if (cdnStems != null) {
      flushAuCaches();
    }
  }

  /**
   * Returns the au
   * @return the au
   */
  public ArchivalUnit getArchivalUnit() {
    return au;
  }

  public boolean isCrawlActive() {
    return previousCrawlState != null;
  }

  /**
   * Returns the date/time the au was created.
   * @return au creation time
   * If there is a Lockss repository exception, this method returns -1.
   */
  public long getAuCreationTime() {
    try {
      return historyRepo.getAuCreationTime();
    } catch (LockssRepositoryException e) {
      logger.error("getAuCreationTime: LockssRepositoryException: " + e.getMessage());
      return -1;
    }
  }

  /**
   * Returns the last new content crawl time of the au.
   * @return the last crawl time in ms
   */
  public long getLastCrawlTime() {
    return lastCrawlTime;
  }

  /**
   * Returns the last time a new content crawl was attempted.
   * @return the last crawl time in ms
   */
  public long getLastCrawlAttempt() {
    if (isCrawlActive()) {
      return previousCrawlState.getLastCrawlAttempt();
    }
    return lastCrawlAttempt;
  }

  /**
   * Returns the result code of the last new content crawl
   */
  public int getLastCrawlResult() {
    if (isCrawlActive()) {
      return previousCrawlState.getLastCrawlResult();
    }
    return lastCrawlResult;
  }

  /**
   * Returns the result of the last new content crawl
   */
  public String getLastCrawlResultMsg() {
    if (isCrawlActive()) {
      return previousCrawlState.getLastCrawlResultMsg();
    }
    if (lastCrawlResultMsg == null) {
      return CrawlerStatus.getDefaultMessage(lastCrawlResult);
    }
    return lastCrawlResultMsg;
  }

  /**
   * @return last time metadata indexing was completed.
   */
  public long getLastMetadataIndex() {
    return lastMetadataIndex;
  }

  /**
   * Set last time metadata indexing was completed.
   */
  public synchronized void setLastMetadataIndex(long time) {
    lastMetadataIndex = time;
    needSave();
  }

  /**
   * @return last time a new version of a URL was created. Note that
   * only the first such change per crawl is noted.
   */
  public long getLastContentChange() {
    return lastContentChange;
  }

  /**
   * Returns true if the AU has ever successfully completed a new content
   * crawl
   */
  public boolean hasCrawled() {
    return getLastCrawlTime() >= 0;
  }

  /**
   * Returns the last time a PoR poll completed.
   * @return the last poll time in ms
   */
  public long getLastTopLevelPollTime() {
    return lastTopLevelPoll;
  }

  /**
   * Returns the last time a PoP poll completed.
   * @return the last poll time in ms
   */
  public long getLastPoPPoll() {
    return lastPoPPoll;
  }

  /**
   * Returns the last time a Local hash scan completed.
   * @return the last scan time in ms
   */
  public long getLastLocalHashScan() {
    return lastLocalHashScan;
  }

  /**
   * Returns the last PoP poll result.
   * @return the last poll time in ms
   */
  public int getLastPoPPollResult() {
    return lastPoPPollResult;
  }

  /**
   * Returns the last time a PoP or PoR poll completed.
   * @return the last poll time in ms
   */
  public long getLastTimePollCompleted() {
    return Math.max(lastTopLevelPoll, lastPoPPoll);
  }

  /**
   * Returns the last time a poll started
   * @return the last poll time in ms
   */
  public long getLastPollStart() {
    return lastPollStart;
  }

  /**
   * Returns the last time a poll was attempted, since the last daemon
   * restart
   * @return the last poll time in ms
   */
  public long getLastPollAttempt() {
    return lastPollAttempt;
  }

  /**
   * Returns the result code of the last poll
   */
  public int getLastPollResult() {
    return lastPollResult;
  }

  /**
   * Returns the result of the last PoR poll
   */
  public String getLastPollResultMsg() {
    if (lastPollResult < 0) {
      return null;
    }
    try {
      return V3Poller.getStatusString(lastPollResult);
    } catch (IndexOutOfBoundsException e) {
      return "Poll result " + lastPollResult;
    }
  }

  /**
   * Returns the result of the last PoP poll
   */
  public String getLastPoPPollResultMsg() {
    if (lastPoPPollResult < 0) {
      return null;
    }
    try {
      return V3Poller.getStatusString(lastPoPPollResult);
    } catch (IndexOutOfBoundsException e) {
      return "Poll result " + lastPoPPollResult;
    }
  }

  public int getNumAgreePeersLastPoR() {
    return numAgreePeersLastPoR;
  }

  public synchronized void setNumAgreePeersLastPoR(int n) {
    if (numAgreePeersLastPoR != n) {
      numAgreePeersLastPoR = n;
      needSave();
    }
  }

  public int getNumWillingRepairers() {
    return numWillingRepairers;
  }

  public synchronized void setNumWillingRepairers(int n) {
    if (numWillingRepairers != n) {
      if (logger.isDebug3()) {
	logger.debug3("setNumWillingRepairers: " +
		      numWillingRepairers + " -> " + n);
      }
      numWillingRepairers = n;
      needSave();
    }
  }

  public int getNumCurrentSuspectVersions() {
    return numCurrentSuspectVersions;
  }

  public synchronized void setNumCurrentSuspectVersions(int n) {
    if (numCurrentSuspectVersions != n) {
      if (logger.isDebug3()) {
	logger.debug3("setNumCurrentSuspectVersions: " +
		      numCurrentSuspectVersions + " -> " + n);
      }
      numCurrentSuspectVersions = n;
      needSave();
    }
  }

  public synchronized void incrementNumCurrentSuspectVersions(int n) {
    if (numCurrentSuspectVersions < 0) {
      // If -1, this object was deserialized from a file written before
      // this field existed, so it needs to be computed.
      recomputeNumCurrentSuspectVersions();
    }
    setNumCurrentSuspectVersions(getNumCurrentSuspectVersions() + n);
  }

  public synchronized int recomputeNumCurrentSuspectVersions() {
    int n = 0;
    if (AuUtil.hasSuspectUrlVersions(au)) {
      AuSuspectUrlVersions asuv = AuUtil.getSuspectUrlVersions(au);
      n = asuv.countCurrentSuspectVersions(au);
    }
    logger.debug2("recomputeNumCurrentSuspectVersions(" + au + "): " +
		  numCurrentSuspectVersions + " -> " + n);
    setNumCurrentSuspectVersions(n);
    return n;
  }

<<<<<<< HEAD
=======
  public List<String> getCdnStems() {
    return cdnStems == null ? (List<String>)Collections.EMPTY_LIST : cdnStems;
  }

  public synchronized void setCdnStems(List<String> stems) {
    if (!getCdnStems().equals(stems)) {
      cdnStems = stems == null ? null : ListUtil.minimalArrayList(stems);
      flushAuCaches();
      needSave();
    }
  }

  public synchronized void addCdnStem(String stem) {
    if (!getCdnStems().contains(stem)) {
      if (cdnStems == null) {
	cdnStems = new ArrayList(4);
      }
      cdnStems.add(stem);
      flushAuCaches();
      AuUtil.getDaemon(au).getPluginManager().addAuStem(stem, au);
      needSave();
    }
  }
>>>>>>> d652d52d

  /**
   * Returns the running average poll duration, or 0 if unknown
   */
  public long getPollDuration() {
    return pollDuration;
  }

  /**
   * Update the poll duration to the average of current and previous
   * average.  Return the new average.
   */
  public long setPollDuration(long duration) {
    if (pollDuration == 0) {
      pollDuration = duration;
    } else {
      pollDuration = (pollDuration + duration + 1) / 2;
    }
    return pollDuration;
  }

  /**
   * Returns the last treewalk time for the au.
   * @return the last treewalk time in ms
   */
  public long getLastTreeWalkTime() {
    return lastTreeWalk;
  }

  private void saveLastCrawl() {
    if (previousCrawlState != null) {
      logger.error("saveLastCrawl() called twice", new Throwable());
    }
    previousCrawlState = copy();
  }

  /**
   * Sets the last time a crawl was attempted.
   */
  public synchronized void newCrawlStarted() {
    saveLastCrawl();
    lastCrawlAttempt = TimeBase.nowMs();
    lastCrawlResult = Crawler.STATUS_RUNNING_AT_CRASH;
    lastCrawlResultMsg = null;
    needSave();
  }

  /**
   * Sets the last crawl time to the current time.  Saves itself to disk.
   */
  public synchronized void newCrawlFinished(int result, String resultMsg) {
    lastCrawlResultMsg = resultMsg;
    switch (result) {
    case Crawler.STATUS_SUCCESSFUL:
      lastCrawlTime = TimeBase.nowMs();
      // fall through
    default:
      lastCrawlResult = result;
      lastCrawlResultMsg = resultMsg;
      break;
    case Crawler.STATUS_ACTIVE:
      logger.warning("Storing Active state", new Throwable());
      break;
    }
    previousCrawlState = null;
    needSave();
  }

  /**
   * Records a content change
   */
  public synchronized void contentChanged() {
    // Is a crawl in progress?
    if (previousCrawlState != null) {
      // Is the previous content change after the start of this
      // crawl?
      if (lastContentChange > lastCrawlAttempt) {
	// Yes - we already know this crawl changed things
	return;
      }
    }
    // Yes - this is the first change in this crawl.
    lastContentChange = TimeBase.nowMs();
    needSave();
  }

  private AuState copy() {
    return new AuState(au,
		       lastCrawlTime, lastCrawlAttempt,
		       lastCrawlResult, lastCrawlResultMsg,
		       lastTopLevelPoll, lastPollStart,
		       lastPollResult, lastPollResultMsg, pollDuration,
		       lastTreeWalk, crawlUrls,
		       accessType,
		       clockssSubscriptionStatus,
		       v3Agreement, highestV3Agreement,
		       hasSubstance,
		       substanceVersion, metadataVersion,
		       lastMetadataIndex,
		       lastContentChange,
		       lastPoPPoll, lastPoPPollResult,
		       lastLocalHashScan,
<<<<<<< HEAD
		       lastLocalHashMismatch,
		       numAgreePeersLastPoR,
		       numWillingRepairers,
		       numCurrentSuspectVersions,
=======
		       numAgreePeersLastPoR,
		       numWillingRepairers,
		       numCurrentSuspectVersions,
		       cdnStems,
>>>>>>> d652d52d
		       null);
  }

  /**
   * Sets the last time a poll was started.
   */
  public synchronized void pollStarted() {
    lastPollStart = TimeBase.nowMs();
    needSave();
  }

  /**
   * Sets the last time a poll was attempted.
   */
  public synchronized void pollAttempted() {
    lastPollAttempt = TimeBase.nowMs();
    needSave();
  }

  /**
   * Sets the last poll time to the current time.
   */
  public synchronized void pollFinished(int result,
					V3Poller.PollVariant variant) {
    long now = TimeBase.nowMs();
    boolean complete = result == V3Poller.POLLER_STATUS_COMPLETE;
    switch (variant) {
    case PoR:
      if (complete) {
	lastTopLevelPoll = now;
      }
      lastPollResult = result;
      setPollDuration(TimeBase.msSince(lastPollAttempt));
      break;
    case PoP:
      if (complete) {
	lastPoPPoll = now;
      }
      lastPoPPollResult = result;
      break;
    case Local:
      if (complete) {
	lastLocalHashScan = now;
      }
      break;
    }
    needSave();
  }

  /**
   * Sets the last poll time to the current time. Only for V1 polls.
   */
  public void pollFinished() {
    pollFinished(V3Poller.POLLER_STATUS_COMPLETE,
		 V3Poller.PollVariant.PoR); // XXX Bogus!
  }

  public synchronized void setV3Agreement(double d) {
    v3Agreement = d;
    if (v3Agreement > highestV3Agreement) {
      highestV3Agreement = v3Agreement;
    }
    needSave();
  }

  /**
   * @return agreement in last V3 poll
   */
  public double getV3Agreement() {
    return v3Agreement;
  }
  
  public double getHighestV3Agreement() {
    // We didn't used to track highest, so return last if no highest recorded
    return v3Agreement > highestV3Agreement ? v3Agreement : highestV3Agreement;
  }
  
  public synchronized void setSubstanceState(SubstanceChecker.State state) {
    batchSaves();
    setFeatureVersion(Plugin.Feature.Substance,
		      au.getPlugin().getFeatureVersion(Plugin.Feature.Substance));
    if (getSubstanceState() != state) {
      hasSubstance = state;
      needSave();
    }
    unBatchSaves();
  }

  public SubstanceChecker.State getSubstanceState() {
    if (hasSubstance == null) {
      return SubstanceChecker.State.Unknown;
    }
    return hasSubstance;
  }

  public boolean hasNoSubstance() {
    return hasSubstance == SubstanceChecker.State.No;
  }

  /** Get the version string that was last set for the given feature */
  public String getFeatureVersion(Plugin.Feature feat) {
    switch (feat) {
    case Substance: return substanceVersion;
    case Metadata: return metadataVersion;
    default: return null;
    }
  }

  /** Set the version of the feature that was just used to process the
   * AU */
  public synchronized void setFeatureVersion(Plugin.Feature feat, String ver) {
    String over = getFeatureVersion(feat);
    if (!StringUtil.equalStrings(ver, over)) {
      switch (feat) {
      case Substance: substanceVersion = ver; break;
      case Metadata: metadataVersion = ver; break;
      default:
      }
      needSave();
    }
  }

  /**
   * Sets the last treewalk time to the current time.  Does not save itself
   * to disk, as it is desireable for the treewalk to run every time the
   * server restarts.  Consequently, it is non-persistent.
   * @deprecated
   */
  void setLastTreeWalkTime() {
    lastTreeWalk = TimeBase.nowMs();
  }

  /**
   * Gets the collection of crawl urls.
   * @return a {@link Collection}
   * @deprecated
   */
  public HashSet getCrawlUrls() {
    if (crawlUrls==null) {
      crawlUrls = new HashSet();
    }
    return crawlUrls;
  }

  /**
   * Alert the AuState that the crawl url collection has been updated.  Waits
   * until URL_UPDATE_LIMIT updates have been made, then writes the state to
   * file.
   * @param forceWrite forces state storage if true
   * @deprecated
   */
  public void updatedCrawlUrls(boolean forceWrite) {
    urlUpdateCntr++;
    if (forceWrite || (urlUpdateCntr >= URL_UPDATE_LIMIT)) {
      needSave();
      urlUpdateCntr = 0;
    }
  }

  public void setAccessType(AccessType accessType) {
    // don't store, this will get stored at end of crawl
    this.accessType = accessType;
  }

  public AccessType getAccessType() {
    return accessType;
  }

  public boolean isOpenAccess() {
    return accessType == AccessType.OpenAccess;
  }

  // CLOCKSS status

  public static final int CLOCKSS_SUB_UNKNOWN = 0;
  public static final int CLOCKSS_SUB_YES = 1;
  public static final int CLOCKSS_SUB_NO = 2;
  public static final int CLOCKSS_SUB_INACCESSIBLE = 3;
  public static final int CLOCKSS_SUB_NOT_MAINTAINED = 4;

  /**
   * Return the CLOCKSS subscription status: CLOCKSS_SUB_UNKNOWN,
   * CLOCKSS_SUB_YES, CLOCKSS_SUB_NO
   */
  public int getClockssSubscriptionStatus() {
    return clockssSubscriptionStatus;
  }

  public String getClockssSubscriptionStatusString() {
    int status = getClockssSubscriptionStatus();
    switch (status) {
    case CLOCKSS_SUB_UNKNOWN: return "Unknown";
    case CLOCKSS_SUB_YES: return "Yes";
    case CLOCKSS_SUB_NO: return "No";
    case CLOCKSS_SUB_INACCESSIBLE: return "Inaccessible";
    case CLOCKSS_SUB_NOT_MAINTAINED: return "";
    default: return "Unknown status " + status;
    }
  }

  public synchronized void setClockssSubscriptionStatus(int val) {
    if (clockssSubscriptionStatus != val) {
      clockssSubscriptionStatus = val;
      needSave();
    }
  }

  /** Start a batch of updates, deferring saving until unBatchSaves() is
   * called. */
  public synchronized void batchSaves() {
    if (logger.isDebug3()) {
      logger.debug3("Start batch: " + (batchSaveDepth + 1));
    }
    ++batchSaveDepth;
  }

  /** End the update batch, saving if any changes have been made. */
  public synchronized void unBatchSaves() {
    if (batchSaveDepth == 0) {
      logger.warning("unBatchSaves() called when no batch in progress",
		     new Throwable());
      return;
    }
    if (logger.isDebug3()) {
      logger.debug3("End batch: " + batchSaveDepth);
    }
    if (--batchSaveDepth == 0 && needSave) {
      storeAuState();
    }
  }

  private void needSave() {
    if (batchSaveDepth == 0) {
      storeAuState();
    } else {
      needSave = true;
    }
  } 

  public synchronized void storeAuState() {
    historyRepo.storeAuState(this);
    needSave = false;
  }

  /**
   * Avoid duplicating common strings
   */
  protected void postUnmarshal(LockssApp lockssContext) {
    lastPollResultMsg = null;		// no longer used
    StringPool featPool = StringPool.FEATURE_VERSIONS;
    if (substanceVersion != null) {
      substanceVersion = featPool.intern(substanceVersion);
    }
    if (metadataVersion != null) {
      metadataVersion = featPool.intern(metadataVersion);
    }
    StringPool cPool = CrawlerStatus.CRAWL_STATUS_POOL;
    lastCrawlResultMsg = cPool.intern(lastCrawlResultMsg);
    if (cdnStems != null) {
      if (cdnStems.isEmpty()) {
	cdnStems = null;
      } else {
	cdnStems = StringPool.URL_STEMS.internList(cdnStems);
      }
    }
  }

  protected void flushAuCaches() {
    try {
      au.setConfiguration(au.getConfiguration());
    } catch (ArchivalUnit.ConfigurationException e) {
      logger.error("Shouldn't happen: au.setConfiguration(au.getConfiguration())",
		   e);
    }
  }

  public String toString() {
    StringBuffer sb = new StringBuffer();
    sb.append("[AuState: ");
    sb.append("lastCrawlTime=");
    sb.append(new Date(lastCrawlTime));
    sb.append(", ");
    sb.append("lastCrawlAttempt=");
    sb.append(new Date(lastCrawlAttempt));
    sb.append(", ");
    sb.append("lastCrawlResult=");
    sb.append(lastCrawlResult);
    sb.append(", ");
    sb.append("lastTopLevelPoll=");
    sb.append(new Date(lastTopLevelPoll));
    sb.append(", ");
    sb.append("clockssSub=");
    sb.append(clockssSubscriptionStatus);
    sb.append("]");
    return sb.toString();
  }
}<|MERGE_RESOLUTION|>--- conflicted
+++ resolved
@@ -1,9 +1,5 @@
 /*
-<<<<<<< HEAD
- * $Id: AuState.java,v 1.53.2.3 2014-12-27 03:27:44 tlipkis Exp $
-=======
  * $Id$
->>>>>>> d652d52d
  */
 
 /*
@@ -88,17 +84,8 @@
   protected int numAgreePeersLastPoR = -1; // Number of agreeing peers last PoR
   protected int numWillingRepairers = -1; // Number of willing repairers
   protected int numCurrentSuspectVersions = -1; // # URLs w/ current version suspect
-<<<<<<< HEAD
-
-  // XXX not used in 1.62 - made transient so not committed to having it in
-  // state file
-  protected transient long lastLocalHashMismatch; // last time a new local
-						  // hash mismatch was
-						  // detected
-=======
   protected List<String> cdnStems;	// URL stems of content on hosts
 					// not predicted by permission URLs
->>>>>>> d652d52d
 
   protected transient long lastPollAttempt; // last time we attempted to
 					    // start a poll
@@ -158,13 +145,6 @@
 	 -1, // lastPoPPoll
 	 -1, // lastPoPPollResult
 	 -1, // lastLocalHashScan
-<<<<<<< HEAD
-	 -1, // lastLocalHashMismatch
-	 0,  // numAgreePeersLastPoR
-	 0,  // numWillingRepairers
-	 0,  // numCurrentSuspectVersions
-	 historyRepo);
-=======
 	 0,  // numAgreePeersLastPoR
 	 0,  // numWillingRepairers
 	 0,  // numCurrentSuspectVersions
@@ -209,7 +189,6 @@
     if (cdnStems != null) {
       flushAuCaches();
     }
->>>>>>> d652d52d
   }
 
   public AuState(ArchivalUnit au,
@@ -231,17 +210,10 @@
 		 long lastPoPPoll,
 		 int lastPoPPollResult,
 		 long lastLocalHashScan,
-<<<<<<< HEAD
-		 long lastLocalHashMismatch,
-		 int numAgreePeersLastPoR,
-		 int numWillingRepairers,
-		 int numCurrentSuspectVersions,
-=======
 		 int numAgreePeersLastPoR,
 		 int numWillingRepairers,
 		 int numCurrentSuspectVersions,
 		 List<String> cdnStems,
->>>>>>> d652d52d
 		 HistoryRepository historyRepo) {
     this.au = au;
     this.lastCrawlTime = lastCrawlTime;
@@ -267,17 +239,10 @@
     this.lastPoPPoll = lastPoPPoll;
     this.lastPoPPollResult = lastPoPPollResult;
     this.lastLocalHashScan = lastLocalHashScan;
-<<<<<<< HEAD
-    this.lastLocalHashMismatch = lastLocalHashMismatch;
-    this.numAgreePeersLastPoR = numAgreePeersLastPoR;
-    this.numWillingRepairers = numWillingRepairers;
-    this.numCurrentSuspectVersions = numCurrentSuspectVersions;
-=======
     this.numAgreePeersLastPoR = numAgreePeersLastPoR;
     this.numWillingRepairers = numWillingRepairers;
     this.numCurrentSuspectVersions = numCurrentSuspectVersions;
     this.cdnStems = cdnStems;
->>>>>>> d652d52d
     this.historyRepo = historyRepo;
 
     if (cdnStems != null) {
@@ -538,8 +503,6 @@
     return n;
   }
 
-<<<<<<< HEAD
-=======
   public List<String> getCdnStems() {
     return cdnStems == null ? (List<String>)Collections.EMPTY_LIST : cdnStems;
   }
@@ -563,7 +526,6 @@
       needSave();
     }
   }
->>>>>>> d652d52d
 
   /**
    * Returns the running average poll duration, or 0 if unknown
@@ -666,17 +628,10 @@
 		       lastContentChange,
 		       lastPoPPoll, lastPoPPollResult,
 		       lastLocalHashScan,
-<<<<<<< HEAD
-		       lastLocalHashMismatch,
-		       numAgreePeersLastPoR,
-		       numWillingRepairers,
-		       numCurrentSuspectVersions,
-=======
 		       numAgreePeersLastPoR,
 		       numWillingRepairers,
 		       numCurrentSuspectVersions,
 		       cdnStems,
->>>>>>> d652d52d
 		       null);
   }
 
