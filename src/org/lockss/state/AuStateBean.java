/*
<<<<<<< HEAD
 * $Id: AuStateBean.java,v 1.33.10.2 2014-12-27 03:27:44 tlipkis Exp $
=======
 * $Id$
>>>>>>> d652d52d
 */

/*

Copyright (c) 2000-2015 Board of Trustees of Leland Stanford Jr. University,
all rights reserved.

Permission is hereby granted, free of charge, to any person obtaining a copy
of this software and associated documentation files (the "Software"), to deal
in the Software without restriction, including without limitation the rights
to use, copy, modify, merge, publish, distribute, sublicense, and/or sell
copies of the Software, and to permit persons to whom the Software is
furnished to do so, subject to the following conditions:

The above copyright notice and this permission notice shall be included in
all copies or substantial portions of the Software.

THE SOFTWARE IS PROVIDED "AS IS", WITHOUT WARRANTY OF ANY KIND, EXPRESS OR
IMPLIED, INCLUDING BUT NOT LIMITED TO THE WARRANTIES OF MERCHANTABILITY,
FITNESS FOR A PARTICULAR PURPOSE AND NONINFRINGEMENT.  IN NO EVENT SHALL
STANFORD UNIVERSITY BE LIABLE FOR ANY CLAIM, DAMAGES OR OTHER LIABILITY,
WHETHER IN AN ACTION OF CONTRACT, TORT OR OTHERWISE, ARISING FROM, OUT OF OR
IN CONNECTION WITH THE SOFTWARE OR THE USE OR OTHER DEALINGS IN THE SOFTWARE.

Except as contained in this notice, the name of Stanford University shall not
be used in advertising or otherwise to promote the sale, use or other dealings
in this Software without prior written authorization from Stanford University.

*/


package org.lockss.state;

import java.util.HashSet;

/**
 * AuStateBean is a settable version of AuState used purely for
 * marshalling purposes.  Notice there is no need to marshal the treewalk time,
 * because any time the server is restarted a treewalk should be run.
 */
public class AuStateBean extends AuState {
  /**
   * Simple constructor to allow bean creation during unmarshalling.
   */
  public AuStateBean() {
    super(null, null);
  }

  /**
   * Constructor to create the bean from an AuState prior to marshalling.
   * @param auState the AuState
   */
  AuStateBean(AuState auState) {super(auState.au, auState.lastCrawlTime,
				      auState.lastCrawlAttempt,
				      auState.lastCrawlResult,
				      auState.lastCrawlResultMsg,
				      auState.lastTopLevelPoll,
				      auState.lastPollStart,
				      auState.lastPollResult,
				      auState.lastPollResultMsg,
				      auState.pollDuration,
				      auState.lastTreeWalk, auState.crawlUrls,
				      auState.accessType,
				      auState.clockssSubscriptionStatus,
				      auState.v3Agreement,
				      auState.highestV3Agreement,
				      auState.hasSubstance,
				      auState.substanceVersion,
				      auState.metadataVersion,
				      auState.lastMetadataIndex,
				      auState.lastContentChange,
				      auState.lastPoPPoll,
				      auState.lastPoPPollResult,
				      auState.lastLocalHashScan,
<<<<<<< HEAD
				      auState.lastLocalHashMismatch,
				      auState.numAgreePeersLastPoR,
				      auState.numWillingRepairers,
				      auState.numCurrentSuspectVersions,
=======
				      auState.numAgreePeersLastPoR,
				      auState.numWillingRepairers,
				      auState.numCurrentSuspectVersions,
				      auState.cdnStems,
>>>>>>> d652d52d
				      null);
  }

  /**
   * Sets the crawl urls
   * @param newCol a new collection of Strings
   */
  public void setCrawlUrls(HashSet newCol) {
    crawlUrls = newCol;
  }

  /**
   * Sets the last crawl time to a new value.
   * @param newCrawlTime in ms
   */
  public void setLastCrawlTime(long newCrawlTime) {
    lastCrawlTime = newCrawlTime;
  }

  /**
   * Sets the last top level poll time to a new value.
   * @param newPollTime in ms
   */
  public void setLastTopLevelPollTime(long newPollTime) {
    lastTopLevelPoll = newPollTime;
  }

  /**
   * Sets the CLOCKSS subscription status to a new value.
   * @param newSubscriptionStatus
   */
  public void setClockssSubscriptionStatus(int newSubscriptionStatus) {
    clockssSubscriptionStatus = newSubscriptionStatus;
  }
}<|MERGE_RESOLUTION|>--- conflicted
+++ resolved
@@ -1,9 +1,5 @@
 /*
-<<<<<<< HEAD
- * $Id: AuStateBean.java,v 1.33.10.2 2014-12-27 03:27:44 tlipkis Exp $
-=======
  * $Id$
->>>>>>> d652d52d
  */
 
 /*
@@ -78,17 +74,10 @@
 				      auState.lastPoPPoll,
 				      auState.lastPoPPollResult,
 				      auState.lastLocalHashScan,
-<<<<<<< HEAD
-				      auState.lastLocalHashMismatch,
-				      auState.numAgreePeersLastPoR,
-				      auState.numWillingRepairers,
-				      auState.numCurrentSuspectVersions,
-=======
 				      auState.numAgreePeersLastPoR,
 				      auState.numWillingRepairers,
 				      auState.numCurrentSuspectVersions,
 				      auState.cdnStems,
->>>>>>> d652d52d
 				      null);
   }
 
