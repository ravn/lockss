/*
<<<<<<< HEAD
 * $Id: HashCUS.java,v 1.59.2.2 2014-12-18 18:41:18 tlipkis Exp $
=======
 * $Id$
>>>>>>> d652d52d
 */

/*

Copyright (c) 2000-2014 Board of Trustees of Leland Stanford Jr. University,
all rights reserved.

Permission is hereby granted, free of charge, to any person obtaining a copy
of this software and associated documentation files (the "Software"), to deal
in the Software without restriction, including without limitation the rights
to use, copy, modify, merge, publish, distribute, sublicense, and/or sell
copies of the Software, and to permit persons to whom the Software is
furnished to do so, subject to the following conditions:

The above copyright notice and this permission notice shall be included in
all copies or substantial portions of the Software.

THE SOFTWARE IS PROVIDED "AS IS", WITHOUT WARRANTY OF ANY KIND, EXPRESS OR
IMPLIED, INCLUDING BUT NOT LIMITED TO THE WARRANTIES OF MERCHANTABILITY,
FITNESS FOR A PARTICULAR PURPOSE AND NONINFRINGEMENT.  IN NO EVENT SHALL
STANFORD UNIVERSITY BE LIABLE FOR ANY CLAIM, DAMAGES OR OTHER LIABILITY,
WHETHER IN AN ACTION OF CONTRACT, TORT OR OTHERWISE, ARISING FROM, OUT OF OR
IN CONNECTION WITH THE SOFTWARE OR THE USE OR OTHER DEALINGS IN THE SOFTWARE.

Except as contained in this notice, the name of Stanford University shall not
be used in advertising or otherwise to promote the sale, use or other dealings
in this Software without prior written authorization from Stanford University.

*/
package org.lockss.servlet;

import java.io.*;
import java.util.*;
import java.util.concurrent.*;
import java.text.*;
import javax.servlet.*;
import javax.servlet.http.HttpSession;
import org.mortbay.html.*;
import org.lockss.util.*;
import org.lockss.util.CloseCallbackInputStream.DeleteFileOnCloseInputStream;
import org.lockss.config.*;
import org.lockss.hasher.*;
import org.lockss.hasher.SimpleHasher.HasherStatus;
import org.lockss.hasher.SimpleHasher.HashType;
import org.lockss.hasher.SimpleHasher.ResultEncoding;
import org.lockss.plugin.*;

/** Hash a CUS on demand, display the results and filtered input stream
 */
@SuppressWarnings("serial")
public class HashCUS extends LockssServlet {

  public static final String PREFIX = Configuration.PREFIX + "hashcus.";

  /** If true, background hash requests are global - there's a single
   * namespace of request IDs.  If false each session has its own namespace
   * and hashes are private to the session */
  static final String PARAM_GLOBAL_BACKGROUND_REQUESTS = 
    PREFIX + "globalBackgroundRequests";
  static final boolean DEFAULT_GLOBAL_BACKGROUND_REQUESTS = true;

  /** If true, hash files of background requests are deleted after being
   * fetched.  If false they remain until the request is deleted. */
  static final String PARAM_AUTO_DELETE_HASH_FILES = 
    PREFIX + "autoDeleteHashFiles";
  static final boolean DEFAULT_AUTO_DELETE_HASH_FILES = true;

  static final String KEY_AUID = "auid";
  static final String KEY_URL = "url";
  static final String KEY_LOWER = "lb";
  static final String KEY_UPPER = "ub";
  static final String KEY_CHALLENGE = "challenge";
  static final String KEY_VERIFIER = "verifier";
  static final String KEY_HASH_TYPE = "hashtype";
  static final String KEY_RECORD = "record";
  static final String KEY_BACKGROUND = "background";
  static final String KEY_EXCLUDE_SUSPECT = "excludeSuspect";
  static final String KEY_ACTION = "action";
  static final String KEY_MIME = "mime";
  static final String KEY_FILE_ID = "file";
  static final String KEY_ALG = "algorithm";
  static final String KEY_RESULT_ENCODING = "encoding";
  static final String KEY_RESULT_TYPE = "result";
  static final String KEY_REQ_ID = "req_id";

  static final String SESSION_KEY_HASH_REQS = "hashCus_requests";

  static final String HASH_STRING_CONTENT = "Content";
  static final String HASH_STRING_NAME = "Name";
  static final String HASH_STRING_SNCUSS = "One file";
  static final String HASH_STRING_V3_TREE = "Tree";
  static final String HASH_STRING_V3_SNCUSS = "One file";

  enum ResultType {File, Inline};
  static final ResultType DEFAULT_RESULT_TYPE = ResultType.File;

  static final String ACTION_HASH = "Hash";
  static final String ACTION_CHECK = "Check Status";
  static final String ACTION_LIST = "List Requests";
  static final String ACTION_CANCEL = "Cancel";
  static final String ACTION_DELETE = "Delete";
  static final String ACTION_STREAM = "Stream";

  static final String COL2 = "colspan=2";
  static final String COL2CENTER = COL2 + " align=center";

  static final String FOOT_EXPLANATION =
    "Calculates hash in the servlet runner thread, " +
    "so may cause other scheduled hashes to time out. " +
    "Beware hashing a large CUS. " +
    "There is also currently no way to interrupt the hash.";
  static final String FOOT_URL =
    "To specify a whole AU, leave blank or enter <code>LOCKSSAU:</code>.";
  static final String FOOT_BIN =
    "May cause browser to try to render binary data.";
  static final String FOOT_REQ_ID_GLOBAL =
    "Req Id from previous background request.";
  static final String FOOT_REQ_ID_SESSION =
    "Req Id from previous background request in this session.";

  private static final Logger log = Logger.getLogger(HashCUS.class);

  private static boolean isGlobalBackgroundRequests =
    DEFAULT_GLOBAL_BACKGROUND_REQUESTS;

  private static boolean isAutoDeleteHashFiles =
    DEFAULT_AUTO_DELETE_HASH_FILES;

  private static final Map<String, SimpleHasher.ParamsAndResult>
  GLOBAL_REQUESTS = new LinkedHashMap<String, SimpleHasher.ParamsAndResult>();

  private static final NumberFormat fmt_2dec = new DecimalFormat("0.00");

  private PluginManager pluginMgr;

  public void init(ServletConfig config) throws ServletException {
    super.init(config);
    pluginMgr = getLockssDaemon().getPluginManager();
  }

  public void lockssHandleRequest() throws IOException {
    final String DEBUG_HEADER = "lockssHandleRequest(): ";
    if (log.isDebug3()) log.debug3(DEBUG_HEADER + "Starting...");
    errMsg = null;
    statusMsg = null;

    HasherParams params = new HasherParams(getMachineName(),
	getParameter(KEY_BACKGROUND) != null);
    SimpleHasher hasher = new SimpleHasher(null);
    HasherResult result = new HasherResult();

    String reqId = getParameter(KEY_REQ_ID);

    ResultType resType = DEFAULT_RESULT_TYPE;
    String resTypeStr = getParameter(KEY_RESULT_TYPE);
    if (!StringUtil.isNullString(resTypeStr)) {
      try {
        resType = ResultType.valueOf(resTypeStr);
      } catch (IllegalArgumentException e) {
        errMsg = "Unknown result type: " + resTypeStr;
      }
    }

    params.setHashType(getParameter(KEY_HASH_TYPE));
    errMsg = hasher.processHashTypeParam(params, result);
    if (HasherStatus.Error == result.getRunnerStatus()) {
      displayPage(resType, reqId, params, result);
      return;
    }

    params.setResultEncoding(getParameter(KEY_RESULT_ENCODING));
    errMsg = hasher.processResultEncodingParam(params, result);
    if (HasherStatus.Error == result.getRunnerStatus()) {
      displayPage(resType, reqId, params, result);
      return;
    }

    if (!StringUtil.isNullString(errMsg)) {
      displayPage(resType, null, params, result);
      if (log.isDebug3()) log.debug3(DEBUG_HEADER + "Done.");
      return;
    }

    String action = getParameter(KEY_ACTION);
    if (log.isDebug3()) log.debug3("action = " + action);
    if (StringUtil.isNullString(action)) {
      String lAction = getParameter(ACTION_TAG);
      if (log.isDebug3()) log.debug3("lAction = " + lAction);
      if (!StringUtil.isNullString(lAction)) {
	action = lAction;
      }
    }

    if (ACTION_STREAM.equals(action)) {
      if (sendStream()) {
	return;
      }
      params.setAuId(getParameter(KEY_AUID));
      params.setUrl(getParameter(KEY_URL));
      params.setLower(getParameter(KEY_LOWER));
      params.setUpper(getParameter(KEY_UPPER));
      params.setRecordFilteredStream(getParameter(KEY_RECORD) != null);
      params
      .setExcludeSuspectVersions(getParameter(KEY_EXCLUDE_SUSPECT) != null);
      params.setAlgorithm(getParameter(KEY_ALG));
      params.setChallenge(getParameter(KEY_CHALLENGE));
      params.setVerifier(getParameter(KEY_VERIFIER));
    } else if (ACTION_CHECK.equals(action)) {
      checkStatus(reqId, result);
      displayPage(resType, reqId, getParamsData(reqId), result);
      return;
    } else if (ACTION_LIST.equals(action)) {
      listRequests(resType, params, result);
      return;
    } else if (ACTION_CANCEL.equals(action)) {
      cancelRequest(reqId);
      listRequests(resType, params, result);
      return;
    } else if (ACTION_DELETE.equals(action)) {
      cancelRequest(reqId);
      listRequests(resType, params, result);
      return;
    } else if (ACTION_HASH.equals(action)) {
      params.setAuId(getParameter(KEY_AUID));
      params.setUrl(getParameter(KEY_URL));
      params.setLower(getParameter(KEY_LOWER));
      params.setUpper(getParameter(KEY_UPPER));
      params.setRecordFilteredStream(getParameter(KEY_RECORD) != null);
      params
      .setExcludeSuspectVersions(getParameter(KEY_EXCLUDE_SUSPECT) != null);
      params.setAlgorithm(getParameter(KEY_ALG));
      params.setChallenge(getParameter(KEY_CHALLENGE));
      params.setVerifier(getParameter(KEY_VERIFIER));
      if (log.isDebug3()) log.debug3("params = " + params);

      errMsg = hasher.processParams(params, result);

      if (HasherStatus.Error == result.getRunnerStatus()) {
	displayPage(resType, reqId, params, result);
      }

      if (params.isAsynchronous() && resType == ResultType.Inline) {
	errMsg = "Cannot select both Background and Inline result";
	displayPage(resType, reqId, params, result);
      }

      if (StringUtil.isNullString(errMsg)) {
	errMsg = hash(params, hasher, result);
	if (log.isDebug3()) log.debug3("result = " + result);
	if (!params.isAsynchronous() &&
	    errMsg == null &&
	    resType == ResultType.Inline &&
	    SimpleHasher.isV3(result.getHashType())) {
	  returnDirectResponse(resType, reqId, params, result);
	} else {
	  if (params.isAsynchronous()) {
	    reqId = result.getRequestId();
	  }

	  displayPage(resType, reqId, params, result);
	}
	return;
      }
    } else if (!StringUtil.isNullString(action)) {
      errMsg = "Unknown action: " + action;
    }
    displayPage(resType, reqId, params, result);
    if (log.isDebug3()) log.debug3(DEBUG_HEADER + "Done.");
  }

  void listRequests(ResultType resType, HasherParams params,
      HasherResult result) throws IOException {
    final String DEBUG_HEADER = "listRequests(): ";
    if (log.isDebug2()) {
      log.debug2(DEBUG_HEADER + "resType = " + resType);
      log.debug2(DEBUG_HEADER + "params = " + params);
      log.debug2(DEBUG_HEADER + "result = " + result);
    }
    Map<String, SimpleHasher.ParamsAndResult> requestMap = getRequestMap();
    synchronized (requestMap) {
      if (requestMap.isEmpty()) {
	statusMsg = "No background requests";
	displayPage(resType, null, params, result);
	return;
      }

      Form frm = new Form(srvURL(myServletDescr()));
      frm.method("POST");
      frm.add(new Input(Input.Hidden, ACTION_TAG, ""));
      frm.add(new Input(Input.Hidden, KEY_REQ_ID, ""));

      Table tbl = new Table(0, "align=center");
      tbl.newRow();
      tbl.addHeading("");
      tbl.addHeading("Req Id");
      tbl.addHeading("Status");
      tbl.addHeading("Req Time");
      tbl.addHeading("Start Time");
      tbl.addHeading("AU");
      for (Map.Entry<String, SimpleHasher.ParamsAndResult> ent
	  : requestMap.entrySet()) {
	tbl.newRow();
	String key = ent.getKey();
	HasherParams entryRequest = ent.getValue().params;
	HasherResult entryResult = ent.getValue().result;

	tbl.newCell();
	switch (entryResult.getRunnerStatus()) {
	case NotStarted:
	case Init:
	case Starting:
	case Running: 
	  tbl.add(submitButton("Cancel", ACTION_CANCEL, KEY_REQ_ID, key));
	  break;
	case Done:
	case Error:
	  tbl.add(submitButton("Delete", ACTION_DELETE, KEY_REQ_ID, key));
	  break;
	default:
	  tbl.add("");
	  break;
	}

	tbl.newCell();
	Properties p = new Properties();
	p.setProperty(KEY_ACTION, ACTION_CHECK);
	p.setProperty(KEY_REQ_ID, ent.getKey());
	populatePropertiesFromParams(entryRequest, p);
	tbl.add(srvLink(myServletDescr(), div("RequestId", key), p));

	tbl.newCell();
	String statStr = div("RequestStatus",
	    entryResult.getRunnerStatus().toString());
	if (entryResult.getRunnerStatus() == HasherStatus.Done
	    && entryResult.getBlockFile() != null) {
	  statStr = fileLink(statStr, entryResult.getBlockFile(), "HashFile",
	      false, entryRequest);
	}
	tbl.add(statStr);

	tbl.newCell();
	tbl.add(div("RequestTime",
	    SimpleHasher.formatDateTime(entryResult.getRequestTime())));
	tbl.newCell();
	if (entryResult.getStartTime() > 0) {
	  tbl.add(div("StartTime",
	      SimpleHasher.formatDateTime(entryResult.getStartTime())));
	}

	tbl.newCell();
	ArchivalUnit au = pluginMgr.getAuFromId(entryRequest.getAuId());
	tbl.add(au != null ? au.getName() : "(Deleted AU)");
      }
      Page page = newPage();
      layoutErrorBlock(page);
      ServletUtil.layoutExplanationBlock(page, "Background HashCUS requests");
      addJavaScript(page);

      Block centeredBlock = new Block(Block.Center);
      centeredBlock.add("<font size=-1>");
      centeredBlock.add(srvLink(myServletDescr(), "Refresh",
				PropUtil.fromArgs(KEY_ACTION, ACTION_LIST)));
      centeredBlock.add("&nbsp;&nbsp;");
      centeredBlock.add(srvLink(myServletDescr(), "Back to HashCUS"));

      centeredBlock.add("</font>");
      page.add(centeredBlock);

      frm.add(tbl);
      page.add(frm);
      endPage(page);
    }
    if (log.isDebug2()) log.debug2(DEBUG_HEADER + "Done.");
  }

  // Cancel or Delete
  void cancelRequest(String reqId) {
    final String DEBUG_HEADER = "cancelRequest(): ";
    if (log.isDebug2()) log.debug2(DEBUG_HEADER + "reqId = " + reqId);
    if (StringUtil.isNullString(reqId)) {
      errMsg = "Must supply req_id";
      return;
    }      
    HasherResult backgroundResult = getResultData(reqId);
    if (backgroundResult == null) {
      errMsg = "No such background hash: " + reqId;
      return;
    }
    switch (backgroundResult.getRunnerStatus()) {
    case NotStarted:
    case Init:
    case Starting:
    case Running: 
      Future<Void> fut = backgroundResult.getFuture();
      if (fut != null) {
	fut.cancel(true);
      }
      break;
    default:
    }
    FileUtil.safeDeleteFile(backgroundResult.getBlockFile());
    FileUtil.safeDeleteFile(backgroundResult.getRecordFile());

    delRequest(reqId);
    statusMsg = "Background hash " + reqId + " deleted";
    if (log.isDebug2()) log.debug2(DEBUG_HEADER + "Done.");
  }

  void checkStatus(String reqId, HasherResult result) {
    final String DEBUG_HEADER = "checkStatus(): ";
    if (log.isDebug2()) log.debug2(DEBUG_HEADER + "reqId = " + reqId);
    if (StringUtil.isNullString(reqId)) {
      result.setRunnerStatus(HasherStatus.RequestError);
      errMsg = "Must supply req_id";
      return;
    }      
    HasherResult backgroundData = getResultData(reqId);
    if (log.isDebug3())
      log.debug3(DEBUG_HEADER + "backgroundData = " + backgroundData);

    if (backgroundData == null) {
      result.setRunnerStatus(HasherStatus.RequestError);
      errMsg = "No such background hash: " + reqId;
      return;
    }

    result.copyFrom(backgroundData);
    HasherStatus stat = backgroundData.getRunnerStatus();

    switch (stat) {
    case Done:
      statusMsg = "Background hash " + reqId + " status: " + stat;
      result.setShowResult(true);
      break;
    case Error:
      errMsg = "Background hash " + reqId + " status: " + stat +
	"<br>" + backgroundData.getRunnerError();
      result.setShowResult(false);
      break;
    default:
      statusMsg = "Background hash " + reqId + " status: " + stat;
      break;
    }
    if (log.isDebug2()) log.debug2(DEBUG_HEADER + "Done.");
  }

  private boolean sendStream() {
    final String DEBUG_HEADER = "sendStream(): ";
    if (log.isDebug3()) log.debug3(DEBUG_HEADER + "Starting...");
    if (!hasSession()) {
      errMsg = "Please enable cookies";
      if (log.isDebug3()) log.debug3(DEBUG_HEADER + "Done. Result = false");
      return false;
    }
    String fileId = getParameter(KEY_FILE_ID);
    if (log.isDebug3()) log.debug3(DEBUG_HEADER + "fileId = " + fileId);
    String file = getSessionIdString(fileId);
    if (log.isDebug3()) log.debug3(DEBUG_HEADER + "file = " + file);
    if (StringUtil.isNullString(file)) {
      errMsg = "Unknown file: " + fileId;
      if (log.isDebug3()) log.debug3(DEBUG_HEADER + "Done. Result = false");
      return false;
    }

    File fileToStream = new File(file);
    if (!fileToStream.exists()) {
      errMsg = "The result file of the previous hashing operation has been "
	  + "deleted.<br />To view it, please perform the hashing operation "
	  + "again.";
      if (log.isDebug3()) log.debug3(DEBUG_HEADER + "Done. Result = false");
      return false;
    }

    String mime = getParameter(KEY_MIME);
    if (log.isDebug3()) log.debug3(DEBUG_HEADER + "mime = " + mime);
    try {
      if (mime != null) {
	resp.setContentType(mime);
      }
      InputStream in;
      if (isAutoDeleteHashFiles) {
	in = new DeleteFileOnCloseInputStream(fileToStream);
      } else {
	in = new FileInputStream(fileToStream);
      }
      in = new BufferedInputStream(in);
      OutputStream out = resp.getOutputStream();
      org.mortbay.util.IO.copy(in, out);
      in.close();
      if (log.isDebug3()) log.debug3(DEBUG_HEADER + "Done. Result = true");
      return true;
    } catch (IOException e) {
      log.debug("sendStream()", e);
      errMsg = "Error sending file: " + e.toString();
      if (log.isDebug3()) log.debug3(DEBUG_HEADER + "Done. Result = false");
      return false;
    }
  }

  private void displayPage(ResultType resType, String reqId,
      HasherParams params, HasherResult result) throws IOException {
    final String DEBUG_HEADER = "displayPage(): ";
    if (log.isDebug2()) {
      log.debug2(DEBUG_HEADER + "resType = " + resType);
      log.debug2(DEBUG_HEADER + "reqId = " + reqId);
      log.debug2(DEBUG_HEADER + "params = " + params);
      log.debug2(DEBUG_HEADER + "result = " + result);
    }
    Page page = newPage();
    layoutErrorBlock(page);
    ServletUtil.layoutExplanationBlock(page, "Hash a CachedUrlSet" +
				       addFootnote(FOOT_EXPLANATION));
    page.add(makeForm(resType, result.getHashType(), result.getResultEncoding(),
	reqId, params));
    page.add(makeQueryResult(result.getRunnerStatus()));
    page.add("<br>");
    if (result.isShowResult()) {
      switch (result.getHashType()) {
      case V1Content:
      case V1File:
      case V1Name:
	page.add(makeV1Result(params, result));
	break;
      case V3Tree:
      case V3File:
	page.add(makeV3Result(params, result));
	break;
      }

    }
    endPage(page);
    if (log.isDebug2()) log.debug2(DEBUG_HEADER + "Done.");
  }

  private Element makeQueryResult(HasherStatus status) {
    Composite comp = new Composite();
    if (status != null) {
      comp.add(div("RequestStatus", status.toString(), false));
    }
    return comp;
  }

  private void returnDirectResponse(ResultType resType, String reqId,
      HasherParams params, HasherResult result) throws IOException {
    final String DEBUG_HEADER = "returnDirectResponse(): ";
    if (log.isDebug2()) {
      log.debug2(DEBUG_HEADER + "resType = " + resType);
      log.debug2(DEBUG_HEADER + "reqId = " + reqId);
      log.debug2(DEBUG_HEADER + "params = " + params);
      log.debug2(DEBUG_HEADER + "result = " + result);
    }
    if (!result.isShowResult()) {
      displayPage(resType, reqId, params, result);
    }
    if (log.isDebug3()) log.debug3(DEBUG_HEADER + "result.getHashType() = "
	+ result.getHashType());
    switch (result.getHashType()) {
    case V1Content:
    case V1File:
    case V1Name:
      errMsg = "Not implemented";
      displayPage(resType, reqId, params, result);
      break;
    case V3Tree:
    case V3File:
      sendV3DirectResponse(resType, reqId, params, result);
      break;
    }
    if (log.isDebug3()) log.debug3(DEBUG_HEADER + "Done.");
  }

  private void addRecordFile(long bytesHashed, File recordFile,
      HasherParams params, Table tbl) {
    if (recordFile != null && recordFile.exists()) {
      tbl.newRow("valign=bottom");
      tbl.newCell();
      tbl.add("Stream:");
      if (recordFile.length() < bytesHashed) {
	tbl.add(addFootnote("First " +
			    StringUtil.sizeToString(recordFile.length())));
      }
      tbl.add(":");
      tbl.newCell();
      String fileId = getSessionObjectId(recordFile.toString());
      Properties p = new Properties();
      p.setProperty(KEY_ACTION, ACTION_STREAM);
      p.setProperty(KEY_FILE_ID, fileId);
      p.setProperty(KEY_MIME, "application/octet-stream");
      tbl.add(fileLink("binary", recordFile, true, params));
      tbl.add("&nbsp;&nbsp;");
      p.setProperty(KEY_MIME, "text/plain");
      tbl.add(fileLink("text", recordFile, false, params));
      tbl.add(addFootnote(FOOT_BIN));
    }
  }

  private String div(String id, String value) {
    return div(id, value, true);
  }

  private String div(String id, String value, boolean visible) {
    if (visible) {
      return "<div id=\""
	+ id + "\">" + value + "</div>";
    } else {
      return "<div style=\"display:none\" id=\""
	+ id + "\">" + value + "</div>";
    }
  }

  private String fileLink(String text, File file, boolean isBinary,
      HasherParams params) {
    return fileLink(text, file, null, isBinary, params);
  }

  private String fileLink(String text, File file, String id, boolean isBinary,
      HasherParams params) {
    String fileId = getSessionObjectId(file.toString());
    Properties p = new Properties();
    p.setProperty(KEY_ACTION, ACTION_STREAM);
    p.setProperty(KEY_FILE_ID, fileId);

    populatePropertiesFromParams(params, p);

    if (isBinary) {
      p.setProperty(KEY_MIME, "application/octet-stream");
      return srvLinkWithId(myServletDescr(), text, id, p);
    } else {
      p.setProperty(KEY_MIME, "text/plain");
      return srvLinkWithId(myServletDescr(), text, id, p);
    }
  }

  private void populatePropertiesFromParams(HasherParams params, Properties p) {
    if (getParameter(KEY_RESULT_TYPE) != null) {
      p.setProperty(KEY_RESULT_TYPE, getParameter(KEY_RESULT_TYPE));
    } else {
      p.setProperty(KEY_RESULT_TYPE, DEFAULT_RESULT_TYPE.toString());
    }
    if (params.getHashType() != null) {
      p.setProperty(KEY_HASH_TYPE, params.getHashType());
    } else {
      p.setProperty(KEY_HASH_TYPE, SimpleHasher.DEFAULT_HASH_TYPE.toString());
    }
    if (params.getResultEncoding() != null) {
      p.setProperty(KEY_RESULT_ENCODING, params.getResultEncoding());
    } else {
      p.setProperty(KEY_RESULT_ENCODING,
	  SimpleHasher.DEFAULT_RESULT_ENCODING.toString());
    }
    if (params.getAuId() != null) {
      p.setProperty(KEY_AUID, params.getAuId());
    }
    if (params.getUrl() != null) {
      p.setProperty(KEY_URL, params.getUrl());
    }
    if (params.getLower() != null) {
      p.setProperty(KEY_LOWER, params.getLower());
    }
    if (params.getUpper() != null) {
      p.setProperty(KEY_UPPER, params.getUpper());
    }
    if (params.isRecordFilteredStream()) {
      p.setProperty(KEY_RECORD, "true");
    }
    if (params.isExcludeSuspectVersions()) {
      p.setProperty(KEY_EXCLUDE_SUSPECT, "true");
    }
    if (params.getAlgorithm() != null) {
      p.setProperty(KEY_ALG, params.getAlgorithm());
    }
    if (params.getChallenge() != null) {
      p.setProperty(KEY_CHALLENGE, params.getChallenge());
    }
    if (params.getVerifier() != null) {
      p.setProperty(KEY_VERIFIER, params.getVerifier());
    }
    if (params.isAsynchronous()) {
      p.setProperty(KEY_BACKGROUND, "true");
    }
  }

  private void sendV3DirectResponse(ResultType resType, String reqId,
      HasherParams params, HasherResult result) throws IOException {
    final String DEBUG_HEADER = "sendV3DirectResponse(): ";
    if (log.isDebug2()) {
      log.debug2(DEBUG_HEADER + "resType = " + resType);
      log.debug2(DEBUG_HEADER + "reqId = " + reqId);
      log.debug2(DEBUG_HEADER + "params = " + params);
      log.debug2(DEBUG_HEADER + "result = " + result);
    }
    PrintWriter wrtr = resp.getWriter();
    resp.setContentType("text/plain");

    if (log.isDebug3()) log.debug3(DEBUG_HEADER + "result.getBlockFile() = "
	+ result.getBlockFile());
    if (result.getBlockFile() == null || !result.getBlockFile().exists()) {
      if (errMsg == null) {
	errMsg = "Unknown error - no hash output generated";
	result.setShowResult(false);
	displayPage(resType, reqId, params, result);
	return;
      }
    }
    Reader rdr = new BufferedReader(new InputStreamReader(
	new DeleteFileOnCloseInputStream(result.getBlockFile())));
    try {
      org.mortbay.util.IO.copy(rdr, wrtr);
    } finally {
      IOUtil.safeClose(rdr);
      result.getBlockFile().delete();
    }

    if (log.isDebug2()) log.debug2(DEBUG_HEADER + "Done.");
  }

  String getElapsedString(long bytesHashed, long elapsedTime) {
    String s = StringUtil.protectedDivide(bytesHashed, elapsedTime, "inf");
    if (!"inf".equalsIgnoreCase(s) && Long.parseLong(s) < 100) {
      double fbpms = ((double)bytesHashed) / ((double)elapsedTime);
      s = fmt_2dec.format(fbpms);
    }
    return elapsedTime + " ms, " + s + " bytes/ms";
  }

  private Element makeForm(ResultType resType, HashType hashType,
      ResultEncoding resultEncoding, String reqId, HasherParams params) {
    final String DEBUG_HEADER = "makeForm(): ";
    if (log.isDebug2()) {
      log.debug2(DEBUG_HEADER + "resType = " + resType);
      log.debug2(DEBUG_HEADER + "hashType = " + hashType);
      log.debug2(DEBUG_HEADER + "resultEncoding = " + resultEncoding);
      log.debug2(DEBUG_HEADER + "reqId = " + reqId);
      log.debug2(DEBUG_HEADER + "params = " + params);
    }
    Composite comp = new Composite();
    Block centeredBlock = new Block(Block.Center);

    Form frm = new Form(srvURL(myServletDescr()));
    frm.method("POST");

    Table autbl = new Table(0, "cellpadding=0");
    autbl.newRow();
    autbl.addHeading("Select AU");
    Composite sel = ServletUtil.layoutSelectAu(this,
	KEY_AUID, params.getAuId());
    autbl.newRow(); autbl.newCell();
    setTabOrder(sel);
    autbl.add(sel);

    Table tbl = new Table(0, "cellpadding=0");
    tbl.newRow();
    tbl.newCell(COL2CENTER);
    tbl.add(autbl);
    tbl.newRow();
    tbl.newCell();
    tbl.add("&nbsp;");

    addInputRow(tbl, "URL" + addFootnote(FOOT_URL), KEY_URL, 50,
	params.getUrl());
    addInputRow(tbl, "Lower", KEY_LOWER, 50, params.getLower());
    addInputRow(tbl, "Upper", KEY_UPPER, 50, params.getUpper());
    addInputRow(tbl, "Challenge", KEY_CHALLENGE, 50,
		getParameter(KEY_CHALLENGE));
    addInputRow(tbl, "Verifier", KEY_VERIFIER, 50, getParameter(KEY_VERIFIER));
    addInputRow(tbl, "Algorithm", KEY_ALG, 50, params.getAlgorithm());

    tbl.newRow();
    tbl.addHeading("Result:", "align=right");
    tbl.newCell();
    tbl.add("&nbsp;&nbsp;");
    tbl.add(radioButton(ResultType.File.toString(),
			KEY_RESULT_TYPE,
			resType == ResultType.File));
    tbl.add("&nbsp;&nbsp;");
    tbl.add(radioButton(ResultType.Inline.toString(),
			KEY_RESULT_TYPE,
			resType == ResultType.Inline));

    tbl.newRow();
    tbl.addHeading("Encoding:", "align=right");
    tbl.newCell();
    tbl.add("&nbsp;&nbsp;");
    tbl.add(radioButton(ResultEncoding.Hex.toString(), KEY_RESULT_ENCODING,
			resultEncoding == ResultEncoding.Hex));
    tbl.add("&nbsp;&nbsp;");
    tbl.add(radioButton(ResultEncoding.Base64.toString(),
			KEY_RESULT_ENCODING,
			resultEncoding == ResultEncoding.Base64));

    tbl.newRow();
    tbl.addHeading("V1:", "align=right");
    tbl.newCell();
    tbl.add("&nbsp;&nbsp;");
    tbl.add(radioButton(HASH_STRING_CONTENT, HashType.V1Content.toString(),
			KEY_HASH_TYPE, hashType == HashType.V1Content));
    tbl.add("&nbsp;&nbsp;");
    tbl.add(radioButton(HASH_STRING_NAME, HashType.V1Name.toString(),
			KEY_HASH_TYPE, hashType == HashType.V1Name));
    tbl.add("&nbsp;&nbsp;");
    tbl.add(radioButton(HASH_STRING_SNCUSS, HashType.V1File.toString(),
			KEY_HASH_TYPE, hashType == HashType.V1File));
    tbl.newRow();
    tbl.addHeading("V3:", "align=right");
    tbl.newCell();
    tbl.add("&nbsp;&nbsp;");
    tbl.add(radioButton(HASH_STRING_V3_TREE, HashType.V3Tree.toString(),
			KEY_HASH_TYPE, hashType == HashType.V3Tree));
    tbl.add("&nbsp;&nbsp;");
    tbl.add(radioButton(HASH_STRING_V3_SNCUSS, HashType.V3File.toString(),
			KEY_HASH_TYPE, hashType == HashType.V3File));

    tbl.newRow();
    tbl.newCell();
    tbl.newCell();
    tbl.add("&nbsp;&nbsp;");
    tbl.add(checkBox("Record filtered stream", "true", KEY_RECORD,
		     params.isRecordFilteredStream()));
    tbl.newRow();
    tbl.newCell();
    tbl.newCell();
    tbl.add("&nbsp;&nbsp;");
    tbl.add(checkBox("Exclude suspect versions", "true", KEY_EXCLUDE_SUSPECT,
		     params.isExcludeSuspectVersions()));
    tbl.newRow();
    tbl.newCell();
    tbl.newCell();
    tbl.add("&nbsp;&nbsp;");
    tbl.add(checkBox("Background", "false", KEY_BACKGROUND,
		     params.isAsynchronous()));

    centeredBlock.add(tbl);
    centeredBlock.add("<br>");

    Input submitH = new Input(Input.Submit, KEY_ACTION, ACTION_HASH);
    setTabOrder(submitH);
    centeredBlock.add(submitH);

    Table tbl2 = new Table(0, "cellpadding=0");
    tbl2.newRow();
    tbl2.newCell();
    tbl2.add("&nbsp;");

    addInputRow(tbl2, "Req Id" + addFootnote(isGlobalBackgroundRequests
					     ? FOOT_REQ_ID_GLOBAL
					     : FOOT_REQ_ID_SESSION),
		KEY_REQ_ID, 20, reqId);
    centeredBlock.add(tbl2);

    if (!StringUtil.isNullString(reqId)) {
      centeredBlock.add(div("RequestId", reqId, false));
    }

    Input submitC = new Input(Input.Submit, KEY_ACTION, ACTION_CHECK);
    setTabOrder(submitC);
    Input submitL = new Input(Input.Submit, KEY_ACTION, ACTION_LIST);
    setTabOrder(submitL);
    centeredBlock.add(submitC);
    centeredBlock.add("&nbsp;");
    centeredBlock.add(submitL);

    frm.add(centeredBlock);
    comp.add(frm);
    if (log.isDebug2()) log.debug2(DEBUG_HEADER + "Done.");
    return comp;
  }

  void addInputRow(Table tbl, String label, String key,
		   int size, String initVal) {
    tbl.newRow();
    tbl.addHeading(label + ":", "align=right");
    tbl.newCell();
    Input in = new Input(Input.Text, key, initVal);
    in.setSize(size);
    setTabOrder(in);
    tbl.add(in);
  }

  private String hash(HasherParams params, SimpleHasher hasher,
      HasherResult result) {
    final String DEBUG_HEADER = "hash(): ";
    if (log.isDebug2()) {
      log.debug2(DEBUG_HEADER + "params = " + params);
      log.debug2(DEBUG_HEADER + "result = " + result);
    }
    String errorMessage = null;

    if (params.isAsynchronous()) {
      errorMessage = hashAsynchronously(params, hasher, result);
    } else {
      errorMessage = hashSynchronously(params, hasher, result);
    }

    if (log.isDebug2())
      log.debug2(DEBUG_HEADER + "Done - errorMessage = " + errorMessage);
    return errorMessage;
  }

  private String hashSynchronously(HasherParams params, SimpleHasher hasher,
      HasherResult result) {
    final String DEBUG_HEADER = "hashSynchronously(): ";
    if (log.isDebug2()) log.debug2(DEBUG_HEADER + "Starting...");
    String errorMessage = null;

    try {
      hasher.hash(params, result);
      if (log.isDebug3()) log.debug3(DEBUG_HEADER + "result.getRunnerStat() = "
	  + result.getRunnerStatus());
      switch (result.getRunnerStatus()) {
      case Error:
	errorMessage = result.getRunnerError();
	break;
      case Done:
	statusMsg = "Hash done";
	break;
      default:
      }
    } catch (Exception e) {
      log.warning("hashSynchronously()", e);
      errorMessage = "Hash error: " + e.toString();
    }

    if (log.isDebug2())
      log.debug2(DEBUG_HEADER + "Done - errorMessage = " + errorMessage);
    return errorMessage;
  }

  /** Called by ServletUtil.setConfig() */
  static void setConfig(Configuration config,
                        Configuration oldConfig,
                        Configuration.Differences diffs) {
    isGlobalBackgroundRequests =
      config.getBoolean(PARAM_GLOBAL_BACKGROUND_REQUESTS,
			DEFAULT_GLOBAL_BACKGROUND_REQUESTS);
    isAutoDeleteHashFiles =
      config.getBoolean(PARAM_AUTO_DELETE_HASH_FILES,
			DEFAULT_AUTO_DELETE_HASH_FILES);
  }

  private Map<String, SimpleHasher.ParamsAndResult> getRequestMap() {
    if (isGlobalBackgroundRequests) {
      return GLOBAL_REQUESTS;
    } else {
      HttpSession session = getSession();
      synchronized (session) {
	Map<String, SimpleHasher.ParamsAndResult> map =
	    (Map<String, SimpleHasher.ParamsAndResult>)session
	    .getAttribute(SESSION_KEY_HASH_REQS);
	if (map == null) {
	  map = new HashMap<String, SimpleHasher.ParamsAndResult>();
	  session.setAttribute(SESSION_KEY_HASH_REQS, map);
	}
	return map;
      }
    }
  }

  private HasherParams getParamsData(String reqId) {
    Map<String, SimpleHasher.ParamsAndResult> map = getRequestMap();
    synchronized (map) {
      SimpleHasher.ParamsAndResult par = map.get(reqId);
      return par != null ? par.params : null;
    }
  }

  private HasherResult getResultData(String reqId) {
    Map<String, SimpleHasher.ParamsAndResult> map = getRequestMap();
    synchronized (map) {
      SimpleHasher.ParamsAndResult par = map.get(reqId);
      return par != null ? par.result : null;
    }
  }

  private void delRequest(String reqId) {
    Map<String, SimpleHasher.ParamsAndResult> requestMap = getRequestMap();
    synchronized (requestMap) {
      requestMap.remove(reqId);
    }
  }

  private String hashAsynchronously(final HasherParams params,
      final SimpleHasher hasher, final HasherResult result) {
    final String DEBUG_HEADER = "hashAsynchronously(): ";
    if (log.isDebug2()) log.debug2(DEBUG_HEADER + "Starting...");
    String errorMessage = null;

    try {
      Map<String, SimpleHasher.ParamsAndResult> requestMap = getRequestMap();
      String reqId;
      synchronized (requestMap) {
	reqId = SimpleHasher.getReqId(params, result, getRequestMap());
      }
      if (log.isDebug3()) log.debug3(DEBUG_HEADER + "reqId = " + reqId);

      hasher.startHashingThread(params, result);
      statusMsg = "Queued background hash, Req Id: " + reqId;
      result.setShowResult(true);
    } catch (RuntimeException e) {
      log.warning("hashAsynchronously()", e);
      errorMessage = "Error starting background hash thread: " + e.toString();
    }

    if (log.isDebug2())
      log.debug2(DEBUG_HEADER + "Done - errorMessage = " + errorMessage);
    return errorMessage;
  }

  private Element makeV1Result(HasherParams params, HasherResult result) {
    Table tbl = new Table(0, "align=center");
    tbl.newRow();
    tbl.addHeading("Hash Result", COL2);

    addResultRow(tbl, "CUSS", result.getCus().getSpec().toString());
    if (result.getChallenge() != null) {
      addResultRow(tbl, "Challenge", SimpleHasher
	  .byteString(result.getChallenge(), result.getResultEncoding()));
    }
    if (result.getVerifier() != null) {
      addResultRow(tbl, "Verifier", SimpleHasher
	  .byteString(result.getVerifier(), result.getResultEncoding()));
    }
    addResultRow(tbl, "Size", Long.toString(result.getBytesHashed()));

    addResultRow(tbl, "Hash", SimpleHasher.byteString(result.getHashResult(),
	result.getResultEncoding()));

    addResultRow(tbl, "Time",
	getElapsedString(result.getBytesHashed(), result.getElapsedTime()));

    addRecordFile(result.getBytesHashed(), result.getRecordFile(), params, tbl);
    return tbl;
  }

  private Element makeV3Result(HasherParams params, HasherResult result) {
    final String DEBUG_HEADER = "makeV3Result(): ";
    if (log.isDebug2()) {
      log.debug2(DEBUG_HEADER + "params = " + params);
      log.debug2(DEBUG_HEADER + "result = " + result);
    }

    Table tbl = new Table(0, "align=center");
    tbl.newRow();
    tbl.addHeading("Hash Result", COL2);

    if (params.isAsynchronous()) {
      HasherStatus stat = result.getRunnerStatus();
      addResultRow(tbl, "Status", stat.toString());
    }
    addResultRow(tbl, "CUSS", result.getCus().getSpec().toString());
    addResultRow(tbl, "Files", Integer.toString(result.getFilesHashed()));
    addResultRow(tbl, "Size", Long.toString(result.getBytesHashed()));
    addResultRow(tbl, "Time",
	getElapsedString(result.getBytesHashed(), result.getElapsedTime()));

    if (log.isDebug3()) {
      log.debug3(DEBUG_HEADER + "result.getBlockFile() = "
	  + result.getBlockFile());
      log.debug3(DEBUG_HEADER + "result.getBlockFile().exists() = "
	  + result.getBlockFile().exists());
    }

    if (result.getBlockFile() != null && result.getBlockFile().exists()) {
      tbl.newRow();
      tbl.newCell();
      tbl.add("Hash file");
      tbl.add(":");
      tbl.newCell();
      String link = fileLink("HashFile", result.getBlockFile(), false, params);
      tbl.add(link);
      tbl.add(div("HashFile", link, false));
    }
    addRecordFile(result.getBytesHashed(), result.getRecordFile(), params, tbl);

    if (log.isDebug2()) log.debug2(DEBUG_HEADER + "tbl = " + tbl);
    return tbl;
  }

  void addResultRow(Table tbl, String head, Object value) {
    tbl.newRow();
    tbl.newCell();
    tbl.add(head);
    tbl.add(":");
    tbl.newCell();
    tbl.add(value.toString());
  }
}<|MERGE_RESOLUTION|>--- conflicted
+++ resolved
@@ -1,9 +1,5 @@
 /*
-<<<<<<< HEAD
- * $Id: HashCUS.java,v 1.59.2.2 2014-12-18 18:41:18 tlipkis Exp $
-=======
  * $Id$
->>>>>>> d652d52d
  */
 
 /*
