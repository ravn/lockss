--- conflicted
+++ resolved
@@ -1,9 +1,5 @@
 /*
-<<<<<<< HEAD
- * $Id: PollSpec.java,v 1.39.48.1 2014-12-10 22:07:56 dshr Exp $
-=======
  * $Id$
->>>>>>> d652d52d
  */
 
 /*
