/*
<<<<<<< HEAD
 * $Id: VoterActions.java,v 1.36.4.1 2014-12-28 08:38:55 tlipkis Exp $
=======
 * $Id$
>>>>>>> d652d52d
 */

/*

 Copyright (c) 2000-2014 Board of Trustees of Leland Stanford Jr. University,
 all rights reserved.

 Permission is hereby granted, free of charge, to any person obtaining a copy
 of this software and associated documentation files (the "Software"), to deal
 in the Software without restriction, including without limitation the rights
 to use, copy, modify, merge, publish, distribute, sublicense, and/or sell
 copies of the Software, and to permit persons to whom the Software is
 furnished to do so, subject to the following conditions:

 The above copyright notice and this permission notice shall be included in
 all copies or substantial portions of the Software.

 THE SOFTWARE IS PROVIDED "AS IS", WITHOUT WARRANTY OF ANY KIND, EXPRESS OR
 IMPLIED, INCLUDING BUT NOT LIMITED TO THE WARRANTIES OF MERCHANTABILITY,
 FITNESS FOR A PARTICULAR PURPOSE AND NONINFRINGEMENT.  IN NO EVENT SHALL
 STANFORD UNIVERSITY BE LIABLE FOR ANY CLAIM, DAMAGES OR OTHER LIABILITY,
 WHETHER IN AN ACTION OF CONTRACT, TORT OR OTHERWISE, ARISING FROM, OUT OF OR
 IN CONNECTION WITH THE SOFTWARE OR THE USE OR OTHER DEALINGS IN THE SOFTWARE.

 Except as contained in this notice, the name of Stanford University shall not
 be used in advertising or otherwise to promote the sale, use or other dealings
 in this Software without prior written authorization from Stanford University.

 */

package org.lockss.poller.v3;

import java.io.IOException;
import java.util.*;
import java.security.*;
import org.apache.commons.collections.CollectionUtils;

import org.lockss.config.ConfigManager;
import org.lockss.poller.PollManager;
import org.lockss.poller.PollManager.EventCtr;
import org.lockss.plugin.*;
import org.lockss.poller.RepairPolicy;
import org.lockss.protocol.*;
import org.lockss.protocol.psm.*;
import org.lockss.util.*;

public class VoterActions {
  private static final Logger log = Logger.getLogger("VoterActions");

  // Start participating in a V3 poll when a POLL message is received
  @ReturnEvents("evtOk")
  public static PsmEvent handleReceivePoll(PsmMsgEvent evt,
                                           PsmInterp interp) {
    V3LcapMessage msg = (V3LcapMessage)evt.getMessage();
    VoterUserData ud = getUserData(interp);
    ud.setDeadline(TimeBase.nowMs() + msg.getDuration());
    ud.setVoteDeadline(TimeBase.nowMs() + msg.getVoteDuration());
    return V3Events.evtOk;
  }

  @ReturnEvents("evtOk")
  public static PsmEvent handleVerifyPollEffort(PsmEvent evt, 
                                                PsmInterp interp) {
    // XXX: Implement effort service.
    return V3Events.evtOk;
  }

  @ReturnEvents("evtOk")
  public static PsmEvent handleProvePollAck(PsmEvent evt, PsmInterp interp) {
    VoterUserData ud = getUserData(interp);
    if (!ud.isPollActive()) return V3Events.evtError;
    // XXX: Implement effort service.
    //
    // If we don't want to participate, just send back a pollack
    // with null effort proof at this point.    
    byte[] pollAckEffort = ByteArray.makeRandomBytes(20);
    ud.setPollAckEffortProof(pollAckEffort);
    return V3Events.evtOk;
  }
  
  @ReturnEvents("evtOk,evtError")
  @SendMessages("msgPollAck")
  public static PsmEvent handleSendPollAck(PsmEvent evt, PsmInterp interp) {
    // Note:  Poller Group membership checking will have happened
    // before this point.  See V3PollFactory.
    
    VoterUserData ud = getUserData(interp);
    if (!ud.isPollActive()) return V3Events.evtError;
    
    V3LcapMessage msg = ud.makeMessage(V3LcapMessage.MSG_POLL_ACK);
    msg.setEffortProof(ud.getPollAckEffortProof());

    // Accept the poll and set status
    ud.setStatus(V3Voter.STATUS_ACCEPTED_POLL);
    msg.setVoterNonce(ud.getVoterNonce());
    if (ud.isSymmetricPoll()) {
      msg.setVoterNonce2(ud.getVoterNonce2());
    }
    msg.setExpiration(ud.getVoter().getHashStartTime());
    msg.setRetryMax(1);

    try {
      // Send message
      ud.sendMessageTo(msg, ud.getPollerId());
      log.debug2("Sent PollAck message to " + ud.getPollerId() + " in poll " 
                 + ud.getPollKey());
      getPollManager(ud).countEvent(EventCtr.Accepted);
      return V3Events.evtOk;
    } catch (Throwable t) {
      log.error("Unable to send message: ", t);
      return V3Events.evtError;
    }
  }

  @ReturnEvents("evtOk")
  public static PsmEvent handleReceivePollProof(PsmMsgEvent evt,
                                                PsmInterp interp) {
    VoterUserData ud = getUserData(interp);
    if (!ud.isPollActive()) return V3Events.evtError;
    V3LcapMessage msg = (V3LcapMessage)evt.getMessage();
    ud.setRemainingEffortProof(msg.getEffortProof());
    return V3Events.evtOk;
  }

  @ReturnEvents("evtOk")
  public static PsmEvent handleVerifyPollProof(PsmEvent evt,
                                               PsmInterp interp) {
    VoterUserData ud = getUserData(interp);
    if (!ud.isPollActive()) return V3Events.evtError;
    // XXX: Implement effort service
    // After effort has been proven, prepare to nominate some peers.
    ud.nominatePeers();
    return V3Events.evtOk;
  }

  @ReturnEvents("evtOk,evtError")
  @SendMessages("msgNominate")
  public static PsmEvent handleSendNominate(PsmEvent evt, PsmInterp interp) {
    VoterUserData ud = getUserData(interp);
    if (!ud.isPollActive()) return V3Events.evtError;
    V3LcapMessage msg = ud.makeMessage(V3LcapMessage.MSG_NOMINATE);
    msg.setNominees(ud.getNominees());
    msg.setExpiration(ud.getVoter().getHashStartTime());
    msg.setRetryMax(1);
    try {
      ud.sendMessageTo(msg, ud.getPollerId());
    } catch (IOException ex) {
      log.error("Unable to send message: ", ex);
      return V3Events.evtError;
    }
    return V3Events.evtOk;
  }

  @ReturnEvents("evtOk,evtError")
  public static PsmEvent handleGenerateVote(PsmEvent evt, PsmInterp interp) {
    VoterUserData ud = getUserData(interp);
    if (!ud.isPollActive()) return V3Events.evtError;
    if (ud.generateVote()) {
      ud.setStatus(V3Voter.STATUS_HASHING);
      return V3Events.evtOk;
    } else {
      return V3Events.evtError;
    }
  }

  @ReturnEvents("evtReadyToVote,evtWait")
  public static PsmEvent handleReceiveVoteRequest(PsmMsgEvent evt,
                                                  PsmInterp interp) {
    VoterUserData ud = getUserData(interp);
    if (!ud.isPollActive()) return V3Events.evtError;
    // If we've finished hashing, vote, else wait
    ud.voteRequested(true);
    if (ud.hashingDone()) {
      return V3Events.evtReadyToVote;
    } else {
      return V3Events.evtWait;
    }
  }

  @ReturnEvents("evtReadyToVote,evtWait")
  public static PsmEvent handleHashingDone(PsmEvent evt, PsmInterp interp) {
    VoterUserData ud = getUserData(interp);
    if (!ud.isPollActive()) return V3Events.evtError;
    // If we've gotten a vote request, vote, else wait
    ud.hashingDone(true);
    if (ud.voteRequested()) {
      return V3Events.evtReadyToVote;
    } else {
      return V3Events.evtWait;
    }
  }

  static PollManager getPollManager(VoterUserData ud) {
    return ud.getVoter().getPollManager();
  }

  @ReturnEvents("evtOk,evtError")
  @SendMessages("msgVote")
  public static PsmEvent handleSendVote(PsmEvent evt, PsmInterp interp) {
    VoterUserData ud = getUserData(interp);
    if (!ud.isPollActive()) return V3Events.evtError;
    V3LcapMessage msg = ud.makeMessage(V3LcapMessage.MSG_VOTE);
    // XXX: Fix when multiple-message voting is supported.
    msg.setVoteComplete(true);
    msg.setVoteBlocks(ud.getVoteBlocks());
    long voteDeadline = ud.getVoteDeadline();
    msg.setExpiration(voteDeadline);

    CompoundLinearSlope voteRetryIntervalDurationCurve =
      getPollManager(ud).getVoteRetryIntervalDurationCurve();
    if (voteRetryIntervalDurationCurve  != null) {
      long voteRemaining = voteDeadline - TimeBase.nowMs();
      msg.setRetryInterval((long)voteRetryIntervalDurationCurve.getY(voteRemaining));
      msg.setRetryMax(3);
    } else {
      msg.setRetryMax(1);
    }
    // Actually cast our vote.
    try {
      ud.sendMessageTo(msg, ud.getPollerId());
      ud.setStatus(V3Voter.STATUS_VOTED);
      getPollManager(ud).countEvent(EventCtr.Voted);
    } catch (IOException ex) {
      log.error("Unable to send message: ", ex);
      return V3Events.evtError;
    }
    return V3Events.evtOk;
  }

  @ReturnEvents("evtRepairRequestOk,evtNoSuchRepair")
  public static PsmEvent handleReceiveRepairRequest(PsmMsgEvent evt,
                                                    PsmInterp interp) {
    VoterUserData ud = getUserData(interp);
    if (!ud.isPollActive()) return V3Events.evtNoSuchRepair;
    V3Voter voter = ud.getVoter();
    V3LcapMessage msg = (V3LcapMessage)evt.getMessage();
    String targetUrl = msg.getTargetUrl();
    CachedUrlSet cus = ud.getCachedUrlSet();
    if (cus.containsUrl(targetUrl) &&
	getPollManager(ud).getRepairPolicy().shouldServeRepair(
	  msg.getOriginatorId(), voter.getAu(), targetUrl)) {
      // I have this repair and I'm willing to serve it.
      log.debug2("Accepting repair request from " + ud.getPollerId() +
                 " for URL: " + targetUrl);
      ud.setRepairTarget(targetUrl);
      return V3Events.evtRepairRequestOk;
    } else {
      // I don't have this repair
      log.error("No repair available to serve for URL: " + targetUrl);
      return V3Events.evtNoSuchRepair;
    }
  }

  @ReturnEvents("evtOk,evtError")
  @SendMessages("msgRepair")
  public static PsmEvent handleSendRepair(PsmEvent evt, PsmInterp interp) {
    VoterUserData ud = getUserData(interp);
    if (!ud.isPollActive()) return V3Events.evtError;
    log.debug2("Sending repair to " + ud.getPollerId() + " for URL : " +
               ud.getRepairTarget());
    CachedUrl cu = null;
    try {
      V3LcapMessage msg = ud.makeMessage(V3LcapMessage.MSG_REPAIR_REP);
      ArchivalUnit au = ud.getCachedUrlSet().getArchivalUnit();
      cu = au.makeCachedUrl(ud.getRepairTarget());
      msg.setTargetUrl(ud.getRepairTarget());
      msg.setRepairDataLength(cu.getContentSize());
      msg.setRepairProps(cu.getProperties());
      msg.setInputStream(cu.getUnfilteredInputStream());
      msg.setExpiration(ud.getDeadline());
      msg.setRetryMax(1);
      ud.sendMessageTo(msg, ud.getPollerId());
    } catch (IOException ex) {
      log.error("Unable to send message: ", ex);
      return V3Events.evtError;
    } finally {
      AuUtil.safeRelease(cu);
    }
    return V3Events.evtOk;
  }

  @ReturnEvents("evtReceiptOk")
  public static PsmEvent handleReceiveReceipt(PsmMsgEvent evt, PsmInterp interp) {
    VoterUserData ud = getUserData(interp);
    getPollManager(ud).countEvent(EventCtr.ReceivedVoteReceipt);
    V3LcapMessage msg = (V3LcapMessage)evt.getMessage();
    double agreementHint = msg.getAgreementHint();
    log.debug3("Receipt agreement " + agreementHint);
    ud.setAgreementHint(agreementHint);
    // Remember the agreement hint in the agreement history for the AU
    PeerIdentity poller = ud.getPollerId();
    IdentityManager idmgr = ud.getVoter().getIdentityManager();
    ArchivalUnit au = ud.getVoter().getAu();
    idmgr.signalPartialAgreement((ud.getVoter().isSampledPoll()
				  ? AgreementType.POP_HINT
				  : AgreementType.POR_HINT),
				 poller, au, (float) agreementHint);
    if (! ud.isSymmetricPoll()) {
      if (msg.getVoterNonce2() != null) {
	log.error("Poller sent nonce2 outside of symmetric poll");
      }
    } else {
      // We requested a symmetric poll
      byte[] nonce2 = msg.getVoterNonce2();
      if (! Arrays.equals(nonce2, ud.getVoterNonce2())) {
	log.error("Nonce2 from poller did not match our nonce2");
      } else {
	if (msg.getVoteBlocks() == null) {
	  log.warning("Poller sent no vote blocks, so no symmetric result to record.");
	  return V3Events.evtReceiptOk;
	}	  
	VoteBlocksTallier vbt = VoteBlocksTallier.make();
	try {
	  vbt.tallyVoteBlocks(ud.getSymmetricVoteBlocks(),
			      msg.getVoteBlocks());
	} catch (IOException e) {
	  // No agreement if we fail to process ALL of our Blocks.
	  log.error("Unable to process our DiskVoteBlocks.");
	  return V3Events.evtReceiptOk;
	}
	int nAgree = vbt.getCount(VoteBlocksTallier.Category.AGREE);
	ud.setNumAgreeUrl(nAgree);
	int nDisagree = vbt.getCount(VoteBlocksTallier.Category.DISAGREE);
	ud.setNumDisagreeUrl(nDisagree);
	int nVoterOnly = vbt.getCount(VoteBlocksTallier.Category.VOTER_ONLY);
	ud.setNumVoterOnlyUrl(nVoterOnly);
	int nPollerOnly = vbt.getCount(VoteBlocksTallier.Category.POLLER_ONLY);
	ud.setNumPollerOnlyUrl(nPollerOnly);
	log.debug("Symmetric poll result:" +
		  " agree: " + nAgree +
		  " disagree: " + nDisagree +
		  " Voter only: " + nVoterOnly +
		  " Poller only: " + nPollerOnly);
	idmgr.signalPartialAgreement((ud.getVoter().isSampledPoll()
				      ? AgreementType.SYMMETRIC_POP
				      : AgreementType.SYMMETRIC_POR),
				     poller, au, vbt.percentAgreement());
      }
    }
    return V3Events.evtReceiptOk;
  }

  @ReturnEvents("evtOk")
  public static PsmEvent handleProcessReceipt(PsmEvent evt, PsmInterp interp) {
    VoterUserData ud = getUserData(interp);
    if (!ud.isPollActive()) return V3Events.evtOk;
    // XXX: Once the receipt is a bit more interesting, use it here.
    ud.getVoter().stopPoll(V3Voter.STATUS_COMPLETE);
    return V3Events.evtOk;
  }

  @ReturnEvents("evtOk")
  public static PsmEvent handleError(PsmEvent evt, PsmInterp interp) {
    // XXX: Implement.
    return V3Events.evtOk;
  }

  private static VoterUserData getUserData(PsmInterp interp) {
    return (VoterUserData)interp.getUserData();
  }
}<|MERGE_RESOLUTION|>--- conflicted
+++ resolved
@@ -1,9 +1,5 @@
 /*
-<<<<<<< HEAD
- * $Id: VoterActions.java,v 1.36.4.1 2014-12-28 08:38:55 tlipkis Exp $
-=======
  * $Id$
->>>>>>> d652d52d
  */
 
 /*
