/*
<<<<<<< HEAD
 * $Id: AuMetadataRecorder.java,v 1.21.2.1 2014-12-31 21:25:13 fergaloy-sf Exp $
=======
 * $Id$
>>>>>>> d652d52d
 */

/*

 Copyright (c) 2013-2015 Board of Trustees of Leland Stanford Jr. University,
 all rights reserved.

 Permission is hereby granted, free of charge, to any person obtaining a copy
 of this software and associated documentation files (the "Software"), to deal
 in the Software without restriction, including without limitation the rights
 to use, copy, modify, merge, publish, distribute, sublicense, and/or sell
 copies of the Software, and to permit persons to whom the Software is
 furnished to do so, subject to the following conditions:

 The above copyright notice and this permission notice shall be included in
 all copies or substantial portions of the Software.

 THE SOFTWARE IS PROVIDED "AS IS", WITHOUT WARRANTY OF ANY KIND, EXPRESS OR
 IMPLIED, INCLUDING BUT NOT LIMITED TO THE WARRANTIES OF MERCHANTABILITY,
 FITNESS FOR A PARTICULAR PURPOSE AND NONINFRINGEMENT.  IN NO EVENT SHALL
 STANFORD UNIVERSITY BE LIABLE FOR ANY CLAIM, DAMAGES OR OTHER LIABILITY,
 WHETHER IN AN ACTION OF CONTRACT, TORT OR OTHERWISE, ARISING FROM, OUT OF OR
 IN CONNECTION WITH THE SOFTWARE OR THE USE OR OTHER DEALINGS IN THE SOFTWARE.

 Except as contained in this notice, the name of Stanford University shall not
 be used in advertising or otherwise to promote the sale, use or other dealings
 in this Software without prior written authorization from Stanford University.

 */
package org.lockss.metadata;

import static org.lockss.db.SqlConstants.*;
import static org.lockss.metadata.MetadataManager.*;
import java.sql.Connection;
import java.sql.PreparedStatement;
import java.sql.ResultSet;
import java.sql.SQLException;
import java.util.ArrayList;
import java.util.Collection;
import java.util.HashMap;
import java.util.HashSet;
import java.util.Iterator;
import java.util.List;
import java.util.Map;
import java.util.Set;
import org.lockss.app.LockssDaemon;
import org.lockss.db.DbException;
import org.lockss.db.DbManager;
import org.lockss.exporter.counter.CounterReportsManager;
import org.lockss.extractor.MetadataField;
import org.lockss.metadata.ArticleMetadataBuffer.ArticleMetadataInfo;
import org.lockss.plugin.ArchivalUnit;
import org.lockss.plugin.AuUtil;
import org.lockss.plugin.Plugin;
import org.lockss.plugin.PluginManager;
import org.lockss.util.Logger;
import org.lockss.util.MetadataUtil;
import org.lockss.util.StringUtil;
import org.lockss.util.TimeBase;

/**
 * Writes to the database metadata related to an archival unit.
 */
public class AuMetadataRecorder {
  private static Logger log = Logger.getLogger(AuMetadataRecorder.class);

  static final String UNKNOWN_PUBLISHER_AU_PROBLEM = "UNKNOWN_PUBLISHER";

  // Query to update the primary name of a metadata item.
  private static final String UPDATE_MD_ITEM_PRIMARY_NAME_QUERY = "update "
      + MD_ITEM_NAME_TABLE
      + " set " + NAME_COLUMN + " = ?"
      + " where " + MD_ITEM_SEQ_COLUMN + " = ?"
      + " and " + NAME_TYPE_COLUMN + " = '" + PRIMARY_NAME_TYPE + "'";

  // Query to delete a metadata item non-primary name.
  private static final String DELETE_NOT_PRIMARY_MDITEM_NAMES_QUERY = "delete "
      + "from " + MD_ITEM_NAME_TABLE
      + " where "
      + MD_ITEM_SEQ_COLUMN + " = ?"
      + " and " + NAME_COLUMN + " like '" + UNKNOWN_TITLE_NAME_ROOT + "%'"
      + " and " + NAME_TYPE_COLUMN + " = '" + NOT_PRIMARY_NAME_TYPE + "'";

  // Query to delete a metadata item non-primary name.
  private static final String DELETE_NOT_PRIMARY_MDITEM_NAME_QUERY = "delete "
      + "from " + MD_ITEM_NAME_TABLE
      + " where "
      + MD_ITEM_SEQ_COLUMN + " = ?"
      + " and " + NAME_COLUMN + " = ?"
      + " and " + NAME_TYPE_COLUMN + " = '" + NOT_PRIMARY_NAME_TYPE + "'";

  // Query to update the version of an Archival Unit metadata.
  private static final String UPDATE_AU_MD_VERSION_QUERY = "update "
      + AU_MD_TABLE
      + " set " + MD_VERSION_COLUMN + " = ?"
      + " where " + AU_MD_SEQ_COLUMN + " = ?";

  // Query to find the name of the type of a metadata item.
  private static final String GET_MD_ITEM_TYPE_NAME_QUERY = "select "
      + "t." + TYPE_NAME_COLUMN
      + " from " + MD_ITEM_TYPE_TABLE + " t"
      + "," + MD_ITEM_TABLE + " m"
      + " where m." + MD_ITEM_SEQ_COLUMN + " = ?"
      + " and m." + MD_ITEM_TYPE_SEQ_COLUMN + " = t." + MD_ITEM_TYPE_SEQ_COLUMN;

  // Query to find the metadata entry of an Archival Unit.
  private static final String FIND_AU_MD_QUERY = "select "
      + AU_MD_SEQ_COLUMN
      + " from " + AU_MD_TABLE
      + " where " + AU_SEQ_COLUMN + " = ?";

  // Query to add a bibliographic item.
  private static final String INSERT_BIB_ITEM_QUERY = "insert into "
      + BIB_ITEM_TABLE
      + "(" + MD_ITEM_SEQ_COLUMN
      + "," + VOLUME_COLUMN
      + "," + ISSUE_COLUMN
      + "," + START_PAGE_COLUMN
      + "," + END_PAGE_COLUMN
      + "," + ITEM_NO_COLUMN
      + ") values (?,?,?,?,?,?)";

  // Query to find a metadata item by its type, Archival Unit and access URL.
  private static final String FIND_MD_ITEM_QUERY = "select "
      + "m." + MD_ITEM_SEQ_COLUMN
      + " from " + MD_ITEM_TABLE + " m"
      + "," + URL_TABLE + " u"
      + " where m." + MD_ITEM_TYPE_SEQ_COLUMN + " = ?"
      + " and m." + AU_MD_SEQ_COLUMN + " = ?"
      + " and m." + MD_ITEM_SEQ_COLUMN + " = u." + MD_ITEM_SEQ_COLUMN
      + " and u." + FEATURE_COLUMN + " = '" + ACCESS_URL_FEATURE + "'"
      + " and u." + URL_COLUMN + " = ?";

  // Query to get the name of a publisher.
  private static final String GET_PUBLISHER_NAME_QUERY = "select "
      + PUBLISHER_NAME_COLUMN
      + " from " + PUBLISHER_TABLE
      + " where " + PUBLISHER_SEQ_COLUMN + " = ?";

  // Query to find AU problems.
  private static final String FIND_AU_PROBLEMS_QUERY = "select "
      + PROBLEM_COLUMN
      + " from " + AU_PROBLEM_TABLE
      + " where " + PLUGIN_ID_COLUMN + " = ?"
      + " and " + AU_KEY_COLUMN + " = ?";

  // Query to delete an AU problem entry.
  private static final String DELETE_AU_PROBLEM_QUERY = "delete from "
      + AU_PROBLEM_TABLE
      + " where " + PLUGIN_ID_COLUMN + " = ?"
      + " and " + AU_KEY_COLUMN + " = ?"
      + " and " + PROBLEM_COLUMN + " = ?";

  // Query to add an AU problem entry.
  private static final String INSERT_AU_PROBLEM_QUERY = "insert into "
      + AU_PROBLEM_TABLE
      + "(" + PLUGIN_ID_COLUMN
      + "," + AU_KEY_COLUMN
      + "," + PROBLEM_COLUMN
      + ") values (?,?,?)";

  // Query to find the publications of a publisher.
  private static final String FIND_PUBLISHER_PUBLICATIONS_QUERY = "select "
      + PUBLICATION_SEQ_COLUMN
      + " from " + PUBLICATION_TABLE
      + " where " + PUBLISHER_SEQ_COLUMN + " = ?";

  // Query to find the metadata items of a publication.
  private static final String FIND_PUBLICATION_CHILD_MD_ITEMS_QUERY = "select "
      + "distinct "
      + "m." + MD_ITEM_SEQ_COLUMN
      + " from " + PUBLICATION_TABLE + " p"
      + "," + MD_ITEM_TABLE + " m"
      + " where p." + PUBLICATION_SEQ_COLUMN + " = ?"
      + " and p." + MD_ITEM_SEQ_COLUMN + " = m." + PARENT_SEQ_COLUMN;

  // Query to update the parent sequence of a metadata item.
  private static final String UPDATE_MD_ITEM_PARENT_SEQ_QUERY = "update "
      + MD_ITEM_TABLE
      + " set " + PARENT_SEQ_COLUMN + " = ?"
      + " where " + MD_ITEM_SEQ_COLUMN + " = ?";

  // Query to delete the metadata item of a publication created for an unknown
  // publisher.
  private static final String
      DELETE_UNKNOWN_PUBLISHER_PUBLICATION_MD_ITEM_QUERY = "delete from "
      + MD_ITEM_TABLE
      + " where "
      + MD_ITEM_SEQ_COLUMN + " in ("
      + "select " + MD_ITEM_SEQ_COLUMN
      + " from " + PUBLICATION_TABLE
      + " where "
      + PUBLICATION_SEQ_COLUMN + " = ?"
      + " and (select count(*) from "
      + PUBLISHER_TABLE + " pr"
      + "," + PUBLICATION_TABLE + " p"
      + " where pr." + PUBLISHER_SEQ_COLUMN + " = p." + PUBLISHER_SEQ_COLUMN
      + " and p." + PUBLICATION_SEQ_COLUMN + " = ?"
      + " and pr." + PUBLISHER_NAME_COLUMN
      + " like '" + UNKNOWN_PUBLISHER_AU_PROBLEM + "%') = 1)";

  // Query to delete a publication created for an unknown publisher.
  private static final String DELETE_UNKNOWN_PUBLISHER_PUBLICATION_QUERY =
      "delete from " + PUBLICATION_TABLE
      + " where "
      + PUBLICATION_SEQ_COLUMN + " = ?"
      + " and (select count(*) from "
      + PUBLISHER_TABLE + " pr"
      + "," + PUBLICATION_TABLE + " p"
      + " where pr." + PUBLISHER_SEQ_COLUMN + " = p." + PUBLISHER_SEQ_COLUMN
      + " and p." + PUBLICATION_SEQ_COLUMN + " = ?"
      + " and pr." + PUBLISHER_NAME_COLUMN
      + " like '" + UNKNOWN_PUBLISHER_AU_PROBLEM + "%') = 1";

  // Query to delete an unknown publisher.
  private static final String DELETE_UNKNOWN_PUBLISHER_QUERY =
      "delete from " + PUBLISHER_TABLE
      + " where "
      + PUBLISHER_NAME_COLUMN + " = ?"
      + " and " + PUBLISHER_NAME_COLUMN
      + " like '" + UNKNOWN_PUBLISHER_AU_PROBLEM + "%'";

  // The calling task.
  private final ReindexingTask task;

  // The metadata manager.
  private final MetadataManager mdManager;

  // The metadata manager SQL executor.
  private final MetadataManagerSql mdManagerSql;

  // The database manager.
  private final DbManager dbManager;

  // The archival unit.
  private final ArchivalUnit au;

  // AU-related properties independent of the database.
  private final Plugin plugin;
  private final String platform;
  private final int pluginVersion;
  private final String auId;
  private final String auKey;
  private final String pluginId;
  private final boolean isBulkContent;

  // Database identifiers related to the AU. 
  private Long publisherSeq = null;
  private Long publicationSeq = null;
  private Long pluginSeq = null;
  private Long auSeq = null;
  private Long auMdSeq = null;
  private Long parentSeq = null;

  // Properties used to take shortcuts in processing.
  private String seriesTitle = null;
  private String proprietarySeriesId = null;
  private String publicationTitle = null;
  private String publicationType = null;
  private String pIsbn = null;
  private String eIsbn = null;
  private String pIssn = null;
  private String eIssn = null;
  private String proprietaryId = null;
  private String volume = null;
  private String parentMdItemType = null;
  private boolean newAu = false;
  private String publisherName;

  /**
   * Constructor.
   * 
   * @param task A ReindexingTaskwith the calling task.
   * @param mdManager A MetadataManager with the metadata manager.
   * @param au An ArchivalUnit with the archival unit.
   */
  public AuMetadataRecorder(ReindexingTask task, MetadataManager mdManager,
      ArchivalUnit au) {
    this.task = task;
    this.mdManager = mdManager;
    mdManagerSql = mdManager.getMetadataManagerSql();
    dbManager = mdManager.getDbManager();
    this.au = au;

    plugin = au.getPlugin();
    isBulkContent = plugin.isBulkContent();
    platform = plugin.getPublishingPlatform();
    pluginVersion = mdManager.getPluginMetadataVersionNumber(plugin);
    auId = au.getAuId();
    auKey = PluginManager.auKeyFromAuId(auId);
    pluginId = PluginManager.pluginIdFromAuId(auId);
  }

  /**
   * Writes to the database metadata related to an archival unit.
   * 
   * @param conn
   *          A Connection with the database connection to be used.
   * @param mditr
   *          An Iterator<ArticleMetadataInfo> with the metadata.
   * @throws MetadataException
   *           if any problem is detected with the passed metadata.
   * @throws DbException
   *           if any problem occurred accessing the database.
   */
  public void recordMetadata(Connection conn,
      Iterator<ArticleMetadataInfo> mditr) throws MetadataException,
      DbException {
    final String DEBUG_HEADER = "recordMetadata(): ";

    // Loop through the metadata for each article.
    while (mditr.hasNext()) {
      task.pokeWDog();

      // Normalize all the metadata fields.
      ArticleMetadataInfo normalizedMdInfo = normalizeMetadata(mditr.next());

      // Store the metadata fields in the database.
      storeMetadata(conn, normalizedMdInfo);

      // Count the processed article.
      task.incrementUpdatedArticleCount();
      log.debug3(DEBUG_HEADER + "updatedArticleCount = "
	  + task.getUpdatedArticleCount());
    }

    if (auMdSeq != null) {
      // Update the AU last extraction timestamp.
      mdManager.updateAuLastExtractionTime(au, conn, auMdSeq);
    } else {
      log.warning("auMdSeq is null for auid = '" + au.getAuId() + "'.");
    }

    // Find the list of previous problems indexing this Archival Unit.
    List<String> problems = findAuProblems(conn, auId);
    log.debug3(DEBUG_HEADER + "problems.size() = " + problems.size());

    // Check whether the publisher name used is a synthetic name.
    if (publisherName.startsWith(UNKNOWN_PUBLISHER_AU_PROBLEM)) {
      // Yes: Check whether an entry in the AU problem table does not exist.
      if (!problems.contains(publisherName)) {
	// Yes: Add an unknown publisher entry to the AU problem table.
	addAuProblem(conn, auId, publisherName);
      }
    } else {
      // No: Check whether there is data obtained when the publisher was unknown
      // that needs to be merged.
      if (problems.size() > 0) {
	// Yes: Merge it.
	fixUnknownPublishersAuData(conn, problems);
      }
    }
  }

  /**
   * Normalizes metadata info fields.
   * 
   * @param mdinfo
   *          the ArticleMetadataInfo
   * @return an ArticleMetadataInfo with the normalized properties.
   */
  ArticleMetadataInfo normalizeMetadata(ArticleMetadataInfo mdinfo) {
    if (mdinfo.accessUrl != null) {
      String accessUrl = mdinfo.accessUrl.trim();
      if (accessUrl.length() > MAX_URL_COLUMN) {
	log.warning("accessUrl too long '" + mdinfo.accessUrl
	    + "' for title: '" + mdinfo.publicationTitle + "' publisher: "
	    + mdinfo.publisher + "'");
	mdinfo.accessUrl = DbManager.truncateVarchar(accessUrl, MAX_URL_COLUMN);
      } else {
	mdinfo.accessUrl = accessUrl;
      }
    }

    // strip punctuation and ensure values are proper ISBN or ISSN lengths
    mdinfo.isbn = MetadataUtil.toUnpunctuatedIsbn(mdinfo.isbn);
    mdinfo.eisbn = MetadataUtil.toUnpunctuatedIsbn(mdinfo.eisbn);
    mdinfo.issn = MetadataUtil.toUnpunctuatedIssn(mdinfo.issn);
    mdinfo.eissn = MetadataUtil.toUnpunctuatedIssn(mdinfo.eissn);

    if (mdinfo.doi != null) {
      String doi = mdinfo.doi.trim();
      if (StringUtil.startsWithIgnoreCase(doi, "doi:")) {
	doi = doi.substring("doi:".length());
	log.debug3("doi = '" + doi + "'.");
      }

      if (doi.length() > MAX_DOI_COLUMN) {
	log.warning("doi too long '" + mdinfo.doi + "' for title: '"
	    + mdinfo.publicationTitle + "' publisher: " + mdinfo.publisher
	    + "'");
	mdinfo.doi = DbManager.truncateVarchar(doi, MAX_DOI_COLUMN);
      } else {
	mdinfo.doi = doi;
      }
    }

    if (mdinfo.pubDate != null) {
      String pubDate = mdinfo.pubDate.trim();
      if (pubDate.length() > MAX_DATE_COLUMN) {
	log.warning("pubDate too long '" + mdinfo.pubDate + "' for title: '"
	    + mdinfo.publicationTitle + "' publisher: " + mdinfo.publisher
	    + "'");
	mdinfo.pubDate = DbManager.truncateVarchar(pubDate, MAX_DATE_COLUMN);
      } else {
	mdinfo.pubDate = pubDate;
      }
    }

    if (mdinfo.volume != null) {
      String volume = mdinfo.volume.trim();
      if (volume.length() > MAX_VOLUME_COLUMN) {
	log.warning("volume too long '" + mdinfo.volume + "' for title: '"
	    + mdinfo.publicationTitle + "' publisher: " + mdinfo.publisher
	    + "'");
	mdinfo.volume = DbManager.truncateVarchar(volume, MAX_VOLUME_COLUMN);
      } else {
	mdinfo.volume = volume;
      }
    }

    if (mdinfo.issue != null) {
      String issue = mdinfo.issue.trim();
      if (issue.length() > MAX_ISSUE_COLUMN) {
	log.warning("issue too long '" + mdinfo.issue + "' for title: '"
	    + mdinfo.publicationTitle + "' publisher: " + mdinfo.publisher
	    + "'");
	mdinfo.issue = DbManager.truncateVarchar(issue, MAX_ISSUE_COLUMN);
      } else {
	mdinfo.issue = issue;
      }
    }

    if (mdinfo.startPage != null) {
      String startPage = mdinfo.startPage.trim();
      if (startPage.length() > MAX_START_PAGE_COLUMN) {
	log.warning("startPage too long '" + mdinfo.startPage
	    + "' for title: '" + mdinfo.publicationTitle + "' publisher: "
	    + mdinfo.publisher + "'");
	mdinfo.startPage =
	    DbManager.truncateVarchar(startPage, MAX_START_PAGE_COLUMN);
      } else {
	mdinfo.startPage = startPage;
      }
    }

    if (mdinfo.articleTitle != null) {
      String name = mdinfo.articleTitle.trim();
      if (name.length() > MAX_NAME_COLUMN) {
	log.warning("article title too long '" + mdinfo.articleTitle
	    + "' for title: '" + mdinfo.publicationTitle + "' publisher: "
	    + mdinfo.publisher + "'");
	mdinfo.articleTitle = DbManager.truncateVarchar(name, MAX_NAME_COLUMN);
      } else {
	mdinfo.articleTitle = name;
      }
    }

    if (mdinfo.publisher != null) {
      String name = mdinfo.publisher.trim();
      if (name.length() > MAX_NAME_COLUMN) {
	log.warning("publisher too long '" + mdinfo.publisher
	    + "' for title: '" + mdinfo.publicationTitle + "'");
	mdinfo.publisher = DbManager.truncateVarchar(name, MAX_NAME_COLUMN);
      } else {
	mdinfo.publisher = name;
      }
    }

    if (mdinfo.seriesTitle != null) {
      String name = mdinfo.seriesTitle.trim();
      if (name.length() > MAX_NAME_COLUMN) {
        log.warning("series title too long '" + mdinfo.seriesTitle
            + "' for publisher: " + mdinfo.publisher + "'");
        mdinfo.seriesTitle = DbManager.truncateVarchar(name, MAX_NAME_COLUMN);
      } else {
        mdinfo.seriesTitle = name;
      }
    }

    if (mdinfo.publicationTitle != null) {
      String name = mdinfo.publicationTitle.trim();
      if (name.length() > MAX_NAME_COLUMN) {
	log.warning("journal title too long '" + mdinfo.publicationTitle
	    + "' for publisher: " + mdinfo.publisher + "'");
	mdinfo.publicationTitle =
	    DbManager.truncateVarchar(name, MAX_NAME_COLUMN);
      } else {
	mdinfo.publicationTitle = name;
      }
    }

    if (mdinfo.authors != null) {
      List<String> authors = new ArrayList<String>();
      for (String author : mdinfo.authors) {
	String name = author.trim();
	if (name.length() > MAX_AUTHOR_COLUMN) {
	  log.warning("author too long '" + author + "' for title: '"
	      + mdinfo.publicationTitle + "' publisher: " + mdinfo.publisher
	      + "'");
	  authors.add(DbManager.truncateVarchar(name, MAX_AUTHOR_COLUMN));
	} else {
	  authors.add(name);
	}
      }
      mdinfo.authors = authors;
    }

    if (mdinfo.keywords != null) {
      List<String> keywords = new ArrayList<String>();
      for (String keyword : mdinfo.keywords) {
	String name = keyword.trim();
	if (name.length() > MAX_KEYWORD_COLUMN) {
	  log.warning("keyword too long '" + keyword + "' for title: '"
	      + mdinfo.publicationTitle + "' publisher: " + mdinfo.publisher
	      + "'");
	  keywords.add(DbManager.truncateVarchar(name, MAX_KEYWORD_COLUMN));
	} else {
	  keywords.add(name);
	}
      }
      mdinfo.keywords = keywords;
    }

    if (mdinfo.featuredUrlMap != null) {
      Map<String, String> featuredUrls = new HashMap<String, String>();
      for (String feature : mdinfo.featuredUrlMap.keySet()) {
	String validFeature = feature;
	if (feature.length() > MAX_FEATURE_COLUMN) {
	  log.warning("feature too long '" + feature + "' for title: '"
	      + mdinfo.publicationTitle + "' publisher: " + mdinfo.publisher
	      + "'");
	  validFeature = DbManager.truncateVarchar(feature, MAX_FEATURE_COLUMN);
	}

	String url = mdinfo.featuredUrlMap.get(feature).trim();
	if (url.length() > MAX_URL_COLUMN) {
	  log.warning("URL too long '" + mdinfo.featuredUrlMap.get(feature)
	      + "' for title: '" + mdinfo.publicationTitle + "' publisher: "
	      + mdinfo.publisher + "'");
	  featuredUrls.put(validFeature,
	      DbManager.truncateVarchar(url, MAX_URL_COLUMN));
	} else {
	  featuredUrls.put(validFeature, url);
	}
      }
      mdinfo.featuredUrlMap = featuredUrls;
    }

    if (mdinfo.endPage != null) {
      String endPage = mdinfo.endPage.trim();
      if (endPage.length() > MAX_END_PAGE_COLUMN) {
	log.warning("endPage too long '" + mdinfo.endPage + "' for title: '"
	    + mdinfo.publicationTitle + "' publisher: " + mdinfo.publisher
	    + "'");
	mdinfo.endPage =
	    DbManager.truncateVarchar(endPage, MAX_END_PAGE_COLUMN);
      } else {
	mdinfo.endPage = endPage;
      }
    }

    if (mdinfo.coverage != null) {
      String coverage = mdinfo.coverage.trim();
      if (coverage.length() > MAX_COVERAGE_COLUMN) {
	log.warning("coverage too long '" + mdinfo.coverage + "' for title: '"
	    + mdinfo.publicationTitle + "' publisher: " + mdinfo.publisher
	    + "'");
	mdinfo.coverage =
	    DbManager.truncateVarchar(coverage, MAX_COVERAGE_COLUMN);
      } else {
	mdinfo.coverage = coverage;
      }
    } else {
      mdinfo.coverage = "fulltext";
    }

    if (mdinfo.itemNumber != null) {
      String itemNumber = mdinfo.itemNumber.trim();
      if (itemNumber.length() > MAX_ITEM_NO_COLUMN) {
	log.warning("itemNumber too long '" + mdinfo.itemNumber
	    + "' for title: '" + mdinfo.publicationTitle + "' publisher: "
	    + mdinfo.publisher + "'");
	mdinfo.itemNumber =
	    DbManager.truncateVarchar(mdinfo.itemNumber, MAX_ITEM_NO_COLUMN);
      } else {
	mdinfo.itemNumber = itemNumber;
      }
    }

    if (mdinfo.proprietaryIdentifier != null) {
      String name = mdinfo.proprietaryIdentifier.trim();
      if (name.length() > MAX_PROPRIETARY_ID_COLUMN) {
	log.warning("proprietaryIdentifier too long '"
	    + mdinfo.proprietaryIdentifier + "' for title: '"
	    + mdinfo.publicationTitle + "' publisher: "
	    + mdinfo.publisher + "'");
	mdinfo.proprietaryIdentifier =
	    DbManager.truncateVarchar(name, MAX_PROPRIETARY_ID_COLUMN);
      } else {
	mdinfo.proprietaryIdentifier = name;
      }
    }

    if (mdinfo.proprietarySeriesIdentifier != null) {
      String name = mdinfo.proprietarySeriesIdentifier.trim();
      if (name.length() > MAX_PROPRIETARY_ID_COLUMN) {
        log.warning("proprietarySeriesIdentifier too long '"
            + mdinfo.proprietarySeriesIdentifier + "' for series title: '"
            + mdinfo.seriesTitle + "' publisher: " + mdinfo.publisher + "'");
        mdinfo.proprietarySeriesIdentifier =
            DbManager.truncateVarchar(name, MAX_PROPRIETARY_ID_COLUMN);
      } else {
        mdinfo.proprietarySeriesIdentifier = name;
      }
    }

    return mdinfo;
  }

  /**
   * Replace gensym metadata title with new title.
   *  
   * @param conn
   *          A Connection with the connection to the database
   * @param mdSequence
   *          The md_info record index.
   * @param unknownRoot
   *          The unknown root prefix
   * @param title
   *          The replacement title
   * @throws DbException
   *           if any problem occurred accessing the database.
   */
  private void replaceUnknownMdTitle(Connection conn, 
      Long mdSequence, String unknownRoot, String title) throws DbException {
    final String DEBUG_HEADER = "replaceGenSym(): ";

    // Find the publication names.
    Map<String, String> names = mdManagerSql.getMdItemNames(conn, mdSequence);
    if (log.isDebug3())
      log.debug3(DEBUG_HEADER + "names.size() = " + names.size());

    // Loop through each publication name.
    for (Map.Entry<String, String> entry : names.entrySet()) {
      if (log.isDebug3()) log.debug3(DEBUG_HEADER + "entry = " + entry);

      // Check whether this is the primary name.
      if (entry.getValue().equals(PRIMARY_NAME_TYPE)) {
        // Yes: Check whether the name has been synthesized.
        if (title.startsWith(unknownRoot)) {
          // Yes: Check whether this is not a synthesized name.
          if (!entry.getKey().startsWith(unknownRoot)) {
            // Yes: Remove any synthesized names.
            removeNotPrimarySynthesizedMdItemNames(conn, mdSequence);

            // Use the primary name instead of the synthesized name.
            publicationTitle = entry.getKey();
          }
        } else {
          // No: Check whether this is a synthesized name.
          if (entry.getKey().startsWith(unknownRoot)) {
            // Yes: Update the synthesized primary name with the current one.
            updatePrimarySynthesizedMdItemName(conn, mdSequence, title);

            // Remove the previously entered non-primary name for this
            // publication.
            removeNotPrimaryMdItemName(conn, mdSequence, title);
          }
        }

        break;
      }
    }
  }

  /**
   * Updates the primary name of a metadata item.
   * 
   * @param conn
   *          A Connection with the database connection to be used.
   * @param mdItemSeq
   *          A Long with the identifier of the metadata item.
   * @param primaryName
   *          A String with the primary name of the metadata item.
   * @throws DbException
   *           if any problem occurred accessing the database.
   */
  private void updatePrimarySynthesizedMdItemName(Connection conn,
      Long mdItemSeq, String primaryName) throws DbException {
    final String DEBUG_HEADER = "updatePrimarySynthesizedMdItemName(): ";
    if (log.isDebug2()) {
      log.debug2(DEBUG_HEADER + "mdItemSeq = " + mdItemSeq);
      log.debug2(DEBUG_HEADER + "primaryName = " + primaryName);
    }

    PreparedStatement updatePrimaryName =
	dbManager.prepareStatement(conn, UPDATE_MD_ITEM_PRIMARY_NAME_QUERY);

    try {
      updatePrimaryName.setString(1, primaryName);
      updatePrimaryName.setLong(2, mdItemSeq);
      int count = dbManager.executeUpdate(updatePrimaryName);
      if (log.isDebug3()) log.debug3(DEBUG_HEADER + "count = " + count);
    } catch (SQLException sqle) {
      log.error("Cannot update the primary name", sqle);
      log.error("mdItemSeq = '" + mdItemSeq + "'.");
      log.error("primaryName = '" + primaryName + "'.");
      log.error("SQL = '" + UPDATE_MD_ITEM_PRIMARY_NAME_QUERY + "'.");
      throw new DbException("Cannot update the primary name", sqle);
    } finally {
      DbManager.safeCloseStatement(updatePrimaryName);
    }
  }

  /**
   * Removes non-primary metadata item synthesized names from the database.
   * 
   * @param conn
   *          A Connection with the database connection to be used.
   * @param mdItemSeq
   *          A Long with the metadata item identifier.
   * @throws DbException
   *           if any problem occurred accessing the database.
   */
  private void removeNotPrimarySynthesizedMdItemNames(Connection conn,
      Long mdItemSeq) throws DbException {
    final String DEBUG_HEADER = "removeNotPrimarySynthesizedMdItemNames(): ";
    PreparedStatement deleteName =
	dbManager.prepareStatement(conn, DELETE_NOT_PRIMARY_MDITEM_NAMES_QUERY);

    try {
      deleteName.setLong(1, mdItemSeq);
      int count = dbManager.executeUpdate(deleteName);
      if (log.isDebug3()) log.debug3(DEBUG_HEADER + "count = " + count);
    } catch (SQLException sqle) {
      String message =
	  "Cannot remove metadata item non-primary synthesized names";
      log.error(message, sqle);
      log.error("mdItemSeq = " + mdItemSeq + ".");
      log.error("SQL = '" + DELETE_NOT_PRIMARY_MDITEM_NAMES_QUERY + "'.");
      throw new DbException(message, sqle);
    } finally {
      DbManager.safeCloseStatement(deleteName);
    }
  }

  /**
   * Removes a non-primary metadata item name from the database.
   * 
   * @param conn
   *          A Connection with the database connection to be used.
   * @param mdItemSeq
   *          A Long with the metadata item identifier.
   * @param name
   *          A String with the non-primary metadata item name to be removed.
   * @throws DbException
   *           if any problem occurred accessing the database.
   */
  private void removeNotPrimaryMdItemName(Connection conn, Long mdItemSeq,
      String name) throws DbException {
    final String DEBUG_HEADER = "removeNotPrimaryMdItemName(): ";
    PreparedStatement deleteName =
	dbManager.prepareStatement(conn, DELETE_NOT_PRIMARY_MDITEM_NAME_QUERY);

    try {
      deleteName.setLong(1, mdItemSeq);
      deleteName.setString(2, name);
      int count = dbManager.executeUpdate(deleteName);
      if (log.isDebug3()) log.debug3(DEBUG_HEADER + "count = " + count);
    } catch (SQLException sqle) {
      String message = "Cannot remove metadata item non-primary name";
      log.error(message, sqle);
      log.error("mdItemSeq = " + mdItemSeq + ".");
      log.error("name = '" + name + "'.");
      log.error("SQL = '" + DELETE_NOT_PRIMARY_MDITEM_NAME_QUERY + "'.");
      throw new DbException(message, sqle);
    } finally {
      DbManager.safeCloseStatement(deleteName);
    }
  }

  /**
   * Stores in the database metadata for the Archival Unit.
   * 
   * @param conn
   *          A Connection with the connection to the database
   * @param mdinfo
   *          An ArticleMetadataInfo providing the metadata.
   * @throws MetadataException
   *           if any problem is detected with the passed metadata.
   * @throws DbException
   *           if any problem occurred accessing the database.
   */
  private void storeMetadata(Connection conn, ArticleMetadataInfo mdinfo)
      throws MetadataException, DbException {
    final String DEBUG_HEADER = "storeMetadata(): ";
    if (log.isDebug3()) {
      log.debug3(DEBUG_HEADER + "Starting: auId = " + auId);
      log.debug3(DEBUG_HEADER + "auKey = " + auKey);
      log.debug3(DEBUG_HEADER + "auMdSeq = " + auMdSeq);
      log.debug3(DEBUG_HEADER + "mdinfo.articleTitle = " + mdinfo.articleTitle);
    }

    // Check whether this is a new publisher.
    if (publisherSeq == null || !isSamePublisher(mdinfo)) {
      // Yes.
      if (log.isDebug3()) log.debug3(DEBUG_HEADER + "is new publisher.");

      // Find or create the publisher.
      findOrCreatePublisher(conn, mdinfo);

      // It cannot be the same publication as the previous one if it has a
      // different publisher.
      publicationSeq = null;
    }
    
    // Check whether this is a new publication.
    if (publicationSeq == null || !isSamePublication(mdinfo)) {
      // Yes.
      log.debug3(DEBUG_HEADER + "is new publication.");

      // Get the publication type in the metadata
      publicationType = mdinfo.publicationType;
      log.debug3(DEBUG_HEADER + "publicationType = " + publicationType);

      // Get the journal title received in the metadata.
      publicationTitle = mdinfo.publicationTitle;
      log.debug3(DEBUG_HEADER + "publicationTitle = " + publicationTitle);

      // Check whether no name was received in the metadata.
      if (StringUtil.isNullString(publicationTitle)) {
	// Yes: Synthesize a name.
        String defaultId = Long.toString(TimeBase.nowMs());
	publicationTitle = synthesizePublicationTitle(mdinfo, defaultId);
      }
      
      // Check whether no name was received in the metadata.
      if (MetadataField.PUBLICATION_TYPE_BOOKSERIES.equals(publicationType)) {
        // Get the series title received in the metadata
        seriesTitle = mdinfo.seriesTitle;
        log.debug3(DEBUG_HEADER + "seriesTitle = " + seriesTitle);

        if (StringUtil.isNullString(seriesTitle)) {
          // Yes: Synthesize a name.
          seriesTitle = synthesizeSeriesTitle(mdinfo, publicationTitle);
        }

        // Get the proprietary series identifier received in the metadata.
        proprietarySeriesId = mdinfo.proprietarySeriesIdentifier;
        log.debug3(DEBUG_HEADER + "proprietarySeriesId = " + proprietarySeriesId);
      }
      
      // Get any ISBN values received in the metadata.
      pIsbn = mdinfo.isbn;
      log.debug3(DEBUG_HEADER + "pIsbn = " + pIsbn);

      eIsbn = mdinfo.eisbn;
      log.debug3(DEBUG_HEADER + "eIsbn = " + eIsbn);

      // Get any ISSN values received in the metadata.
      pIssn = mdinfo.issn;
      log.debug3(DEBUG_HEADER + "pIssn = " + pIssn);

      eIssn = mdinfo.eissn;
      log.debug3(DEBUG_HEADER + "eIssn = " + eIssn);

      // Get the proprietary identifier received in the metadata.
      proprietaryId = mdinfo.proprietaryIdentifier;
      log.debug3(DEBUG_HEADER + "proprietaryId = " + proprietaryId);

      // Get the volume received in the metadata.
      volume = mdinfo.volume;
      log.debug3(DEBUG_HEADER + "volume = " + volume);
      
      // Get the publication to which this metadata belongs.
      publicationSeq = mdManager.findOrCreatePublication(conn, publisherSeq, 
          pIssn, eIssn, pIsbn, eIsbn, publicationType, 
	  seriesTitle, proprietarySeriesId, publicationTitle, proprietaryId);
      log.debug3(DEBUG_HEADER + "publicationSeq = " + publicationSeq);

      // Get the identifier of the parent, which is the publication metadata
      // item.
      parentSeq = mdManager.findPublicationMetadataItem(conn, publicationSeq);
      log.debug3(DEBUG_HEADER + "parentSeq = " + parentSeq);

      // replace any unknown titles with this publication title
      replaceUnknownMdTitle(
          conn, parentSeq,UNKNOWN_TITLE_NAME_ROOT, publicationTitle); 

      // Get the type of the parent.
      parentMdItemType = getMdItemTypeName(conn, parentSeq);
      log.debug3(DEBUG_HEADER + "parentMdItemType = " + parentMdItemType);
      
      // replace any unknown series titles with this series title
      if (MetadataField.PUBLICATION_TYPE_BOOKSERIES.equals(publicationType)
          && !StringUtil.isNullString(seriesTitle)) {
        Long seriesPublicationSeq = mdManager.findBookSeries(conn, publisherSeq,
            pIssn, eIssn, seriesTitle);
        log.debug3(DEBUG_HEADER 
            + "seriesPublicationSeq = " + seriesPublicationSeq);
        if (seriesPublicationSeq != null) {
          Long seriesSeq = 
              mdManager.findPublicationMetadataItem(conn, seriesPublicationSeq);
          log.debug3(DEBUG_HEADER + "seriesMdSeq = " + seriesSeq);
          if (seriesSeq != null) {
            replaceUnknownMdTitle(
                conn, seriesSeq, UNKNOWN_SERIES_NAME_ROOT, seriesTitle);
          }
        }
      }
    }

    // Skip it if the publication could not be found or created.
    if (publicationSeq == null || parentSeq == null ||
	parentMdItemType == null) {
      log.debug3(DEBUG_HEADER
	  + "Done: publicationSeq or parentSeq or parentMdItemType is null.");
      return;
    }

    // Check whether the plugin has not been located in the database.
    if (pluginSeq == null) {
      // Yes: Find the publishing platform or create it.
      Long platformSeq = mdManager.findOrCreatePlatform(conn, platform);
      log.debug3(DEBUG_HEADER + "platformSeq = " + platformSeq);

      // Find the plugin or create it.
      pluginSeq = mdManagerSql.findOrCreatePlugin(conn, pluginId, platformSeq,
	  isBulkContent);
      log.debug3(DEBUG_HEADER + "pluginSeq = " + pluginSeq);

      // Skip it if the plugin could not be found or created.
      if (pluginSeq == null) {
        log.debug3(DEBUG_HEADER + "Done: pluginSeq is null.");
        return;
      }
    }

    // Check whether the Archival Unit has not been located in the database.
    if (auSeq == null) {
      // Yes: Find it or create it.
      auSeq = mdManager.findOrCreateAu(conn, pluginSeq, auKey);
      log.debug3(DEBUG_HEADER + "auSeq = " + auSeq);

      // Skip it if the Archival Unit could not be found or created.
      if (auSeq == null) {
        log.debug3(DEBUG_HEADER + "Done: auSeq is null.");
        return;
      }
    }

    // Check whether the Archival Unit metadata has not been located in the
    // database.
    if (auMdSeq == null) {
      // Yes: Find the Archival Unit metadata in the database.
      auMdSeq = findAuMd(conn, auSeq);
      log.debug3(DEBUG_HEADER + "new auMdSeq = " + auMdSeq);
    }

    // Check whether it is a new Archival Unit metadata.
    if (auMdSeq == null) {
      long creationTime = 0;

      // Check whether it is possible to obtain the Archival Unit creation time.
      if (au != null && AuUtil.getAuState(au) != null) {
	// Yes: Get it.
	creationTime = AuUtil.getAuCreationTime(au);
      }

      // Get the provider.
      Long providerSeq = findOrCreateProvider(conn, mdinfo);
      if (log.isDebug3())
	log.debug3(DEBUG_HEADER + "providerSeq = " + providerSeq);

      // Add to the database the new Archival Unit metadata.
      auMdSeq = mdManagerSql.addAuMd(conn, auSeq, pluginVersion,
	  NEVER_EXTRACTED_EXTRACTION_TIME, creationTime, providerSeq);
      log.debug3(DEBUG_HEADER + "new auSeq = " + auMdSeq);

      // Skip it if the new Archival Unit metadata could not be created.
      if (auMdSeq == null) {
	log.debug3(DEBUG_HEADER + "Done: auMdSeq is null.");
	return;
      }

      newAu = true;
    } else {
      // No: Update the Archival Unit metadata ancillary data.
      updateAuMd(conn, auMdSeq, pluginVersion);
      log.debug3(DEBUG_HEADER + "updated AU.");
    }

    // Replace or create the metadata item.
    replaceOrCreateMdItem(conn, mdinfo);

    log.debug3(DEBUG_HEADER + "Done.");
  }

  /**
   * Finds the publisher in the database or creates a new one.
   * 
   * @param conn
   *          A Connection with the connection to the database
   * @param mdinfo
   *          An ArticleMetadataInfo providing the metadata.
   * @throws MetadataException
   *           if any problem is detected with the passed metadata.
   * @throws DbException
   *           if any problem occurred accessing the database.
   */
  private void findOrCreatePublisher(Connection conn,
      ArticleMetadataInfo mdinfo) throws MetadataException, DbException {
    final String DEBUG_HEADER = "findOrCreatePublisher(): ";

    // Get the publisher received in the metadata.
    publisherName = mdinfo.publisher;
    if (log.isDebug3())
      log.debug3(DEBUG_HEADER + "publisherName = " + publisherName);

    // Check whether the publisher is in the metadata.
    if (publisherName != null) {
      // Yes: Find the publisher or create it.
      publisherSeq = mdManager.findOrCreatePublisher(conn, publisherName);
      if (log.isDebug3())
	log.debug3(DEBUG_HEADER + "publisherSeq = " + publisherSeq);
    } else {
      // No: Find the AU in the database.
      auSeq = mdManagerSql.findAuByAuId(conn, auId);
      if (log.isDebug3()) log.debug3(DEBUG_HEADER + "auSeq = " + auSeq);

      // Check whether the AU was found.
      if (auSeq != null) {
	// Yes: Get the publisher of the AU.
	publisherSeq = mdManager.findAuPublisher(conn, auSeq);
	if (log.isDebug3())
	  log.debug3(DEBUG_HEADER + "publisherSeq = " + publisherSeq);

	// Check whether the AU publisher was found.
	if (publisherSeq != null) {
	  // Yes: Get its name.
	  publisherName = getPublisherName(conn, publisherSeq);
	  if (log.isDebug3())
	    log.debug3(DEBUG_HEADER + "publisherName = " + publisherName);
	} else {
	  // No: Report the problem.
	  log.error("Null publisherSeq for auSeq = " + auSeq);
	  log.error("auId = " + auId);
	  log.error("auKey = " + auKey);
	  log.error("auMdSeq = " + auMdSeq);
	  log.error("auSeq = " + auSeq);
	  throw new MetadataException("Null publisherSeq for auSeq = " + auSeq,
	      mdinfo);
	}
      } else {
	// No: Loop through all outstanding previous problems for this AU.
	for (String problem : findAuProblems(conn, auId)) {
	  // Check whether there is an unknown publisher already for this AU.
	  if (problem.startsWith(UNKNOWN_PUBLISHER_AU_PROBLEM)) {
	    // Yes: Get the corresponding publisher identifier.
	    publisherSeq = mdManager.findPublisher(conn, problem);
	    if (log.isDebug3())
	      log.debug3(DEBUG_HEADER + "publisherSeq = " + publisherSeq);

	    // Check whether the publisher exists.
	    if (publisherSeq != null) {
	      // Yes: Use it.
	      publisherName = problem;
	      break;
	    } else {
	      // No: Remove the obsolete problem.
	      removeAuProblem(conn, auId, problem);
	    }
	  }
	}

	// Check whether no previous unknown publisher for this AU exists.
	if (publisherName == null) {
	  // Yes: Create a synthetic publisher name to be able to process the
	  // Archival Unit.
	  publisherName = UNKNOWN_PUBLISHER_AU_PROBLEM + TimeBase.nowMs();
	  if (log.isDebug3())
	    log.debug3(DEBUG_HEADER + "publisherName = " + publisherName);

	  // Create the publisher.
	  publisherSeq = mdManager.addPublisher(conn, publisherName);
	  if (log.isDebug3())
	    log.debug3(DEBUG_HEADER + "publisherSeq = " + publisherSeq);
	}
      }
    }

    if (log.isDebug2()) log.debug2(DEBUG_HEADER + "Done.");
  }

  /**
   * Creates a synthetic publication title using the available metadata.
   * 
   * @param mdinfo
   *          An ArticleMetadataInfo providing the metadata.
   * @param defaultId
   *          A default id for the publication title
   * @return a String with the synthetic publication title.
   */
  private String synthesizePublicationTitle(
      ArticleMetadataInfo mdinfo, String defaultId) {
    final String DEBUG_HEADER = "synthesizePublicationTitle(): ";
    String result = null;

    // Check whether the metadata included the ISBN.
    if (!StringUtil.isNullString(mdinfo.isbn)) {
      // Yes: Use it.
      result = UNKNOWN_TITLE_NAME_ROOT + "/isbn=" + mdinfo.isbn;
      // No: Check whether the metadata included the eISBN.
    } else if (!StringUtil.isNullString(mdinfo.eisbn)) {
      // Yes: Use it.
      result = UNKNOWN_TITLE_NAME_ROOT + "/eisbn=" + mdinfo.eisbn;
      // No: Check whether the metadata included the ISSN.
    } else if (!StringUtil.isNullString(mdinfo.issn)) {
      // Yes: Use it.
      result = UNKNOWN_TITLE_NAME_ROOT + "/issn=" + mdinfo.issn;
      // No: Check whether the metadata included the eISSN.
    } else if (!StringUtil.isNullString(mdinfo.eissn)) {
      // Yes: Use it.
      result = UNKNOWN_TITLE_NAME_ROOT + "/eissn=" + mdinfo.eissn;
      // No: Check whether the metadata included the proprietary identifier.
    } else if (!StringUtil.isNullString(mdinfo.proprietaryIdentifier)) {
      // Yes: Use it.
      result = UNKNOWN_TITLE_NAME_ROOT + "/journalId="
	  + mdinfo.proprietaryIdentifier;
    } else {
      // No: Generate a random name.
      result = UNKNOWN_TITLE_NAME_ROOT + "/id=" +  defaultId;
    }

    if (log.isDebug2()) log.debug2(DEBUG_HEADER + "result = " + result);
    return result;
  }

  /**
   * Creates a synthetic book seriesn title using the available metadata.
   * 
   * @param mdinfo
   *          An ArticleMetadataInfo providing the metadata.
   * @param defaultId
   *          A default id for generating the series title
   * @return a String with the synthetic series title.
   */
  private String synthesizeSeriesTitle(
      ArticleMetadataInfo mdinfo, String defaultId) {
    final String DEBUG_HEADER = "synthesizeSeriesTitle(): ";
    String result = null;

    if (!StringUtil.isNullString(mdinfo.issn)) {
      // Yes: Use it.
      result = UNKNOWN_SERIES_NAME_ROOT + "/issn=" + mdinfo.issn;
      // No: Check whether the metadata included the eISSN.
    } else if (!StringUtil.isNullString(mdinfo.eissn)) {
      // Yes: Use it.
      result = UNKNOWN_SERIES_NAME_ROOT + "/eissn=" + mdinfo.eissn;
      // No: Check whether the metadata included the proprietary identifier.
    } else if (!StringUtil.isNullString(mdinfo.proprietarySeriesIdentifier)) {
      // Yes: Use it.
      result = UNKNOWN_SERIES_NAME_ROOT + "/seriesId="
          + mdinfo.proprietarySeriesIdentifier;
    } else {
      // No: Generate a random name.
      result = UNKNOWN_SERIES_NAME_ROOT + "/id=" + defaultId;
    }

    if (log.isDebug2()) log.debug2(DEBUG_HEADER + "result = " + result);
    return result;
  }

  /**
   * Finds the provider in the database or creates a new one.
   * 
   * @param conn
   *          A Connection with the connection to the database
   * @param mdinfo
   *          An ArticleMetadataInfo providing the metadata.
   * @return a Long with the identifier of the provider.
   * @throws MetadataException
   *           if any problem is detected with the passed metadata.
   * @throws DbException
   *           if any problem occurred accessing the database.
   */
  private Long findOrCreateProvider(Connection conn,
      ArticleMetadataInfo mdinfo) throws MetadataException, DbException {
    final String DEBUG_HEADER = "findOrCreateProvider(): ";

    // Get the name of the provider received in the metadata.
    String providerName = mdinfo.provider;
    if (log.isDebug3())
      log.debug3(DEBUG_HEADER + "providerName = " + providerName);

    // Check whether no provider name was received in the metadata.
    if (StringUtil.isNullString(providerName)) {
      // Yes: Use the publisher name.
      providerName = publisherName;
      if (log.isDebug3())
	log.debug3(DEBUG_HEADER + "providerName = " + providerName);
    }

    // Find or create the provider.
    // TODO: Replace the second argument with mdinfo.providerLid when available.
    Long providerSeq = dbManager.findOrCreateProvider(conn, null, providerName);
    if (log.isDebug2())
      log.debug2(DEBUG_HEADER + "providerSeq = " + providerSeq);
    return providerSeq;
  }

  /**
   * Updates the metadata version an Archival Unit in the database.
   * 
   * @param conn
   *          A Connection with the connection to the database
   * @param auMdSeq
   *          A Long with the identifier of the archival unit metadata.
   * @param version
   *          A String with the archival unit metadata version.
   * @throws DbException
   *           if any problem occurred accessing the database.
   */
  private void updateAuMd(Connection conn, Long auMdSeq, int version)
      throws DbException {
    final String DEBUG_HEADER = "updateAuMd(): ";
    try {
      PreparedStatement updateAu =
	  dbManager.prepareStatement(conn, UPDATE_AU_MD_VERSION_QUERY);

      try {
	updateAu.setShort(1, (short) version);
	updateAu.setLong(2, auMdSeq);
	int count = dbManager.executeUpdate(updateAu);

	if (log.isDebug3()) {
	  log.debug3(DEBUG_HEADER + "count = " + count);
	  log.debug3(DEBUG_HEADER + "Updated auMdSeq = " + auMdSeq);
	}
      } finally {
	updateAu.close();
      }
    } catch (SQLException sqle) {
      throw new DbException("Cannot update AU metadata version", sqle);
    }
  }

  /**
   * Replaces a metadata item if it exists in the database, otherwise it creates
   * it.
   * 
   * @param conn
   *          A Connection with the connection to the database
   * @param mdinfo
   *          An ArticleMetadataInfo providing the metadata.
   * @throws DbException
   *           if any problem occurred accessing the database.
   */
  private void replaceOrCreateMdItem(Connection conn,
      ArticleMetadataInfo mdinfo) throws DbException {
    final String DEBUG_HEADER = "replaceOrCreateMdItem(): ";
    if (log.isDebug2()) log.debug2(DEBUG_HEADER + "Starting...");

    // Get the publication date received in the metadata.
    String date = mdinfo.pubDate;
    if (log.isDebug3()) log.debug3(DEBUG_HEADER + "date = " + date);

    // Get the issue received in the metadata.
    String issue = mdinfo.issue;
    if (log.isDebug3()) log.debug3(DEBUG_HEADER + "issue = " + issue);

    // Get the start page received in the metadata.
    String startPage = mdinfo.startPage;
    if (log.isDebug3()) log.debug3(DEBUG_HEADER + "startPage = " + startPage);

    // Get the end page received in the metadata.
    String endPage = mdinfo.endPage;
    if (log.isDebug3()) log.debug3(DEBUG_HEADER + "endPage = " + endPage);

    // Get the item number received in the metadata.
    String itemNo = mdinfo.itemNumber;
    if (log.isDebug3()) log.debug3(DEBUG_HEADER + "itemNo = " + itemNo);

    // Get the item title received in the metadata.
    String itemTitle = mdinfo.articleTitle;
    if (log.isDebug3()) log.debug3(DEBUG_HEADER + "itemTitle = " + itemTitle);

    // Get the coverage received in the metadata.
    String coverage = mdinfo.coverage;
    if (log.isDebug3()) log.debug3(DEBUG_HEADER + "coverage = " + coverage);

    // Get the DOI received in the metadata.
    String doi = mdinfo.doi;
    if (log.isDebug3()) log.debug3(DEBUG_HEADER + "doi = " + doi);

    // Get the featured URLs received in the metadata.
    Map<String, String> featuredUrlMap = mdinfo.featuredUrlMap;

    if (log.isDebug3()) {
      for (String feature : featuredUrlMap.keySet()) {
	if (log.isDebug3()) log.debug3(DEBUG_HEADER + "feature = " + feature
	    + ", URL = " + featuredUrlMap.get(feature));
      }
    }

    // Get the earliest fetch time of the metadata items URLs.
    long fetchTime = -1;

    try {
      fetchTime = Long.valueOf(mdinfo.fetchTime).longValue();
    } catch (NumberFormatException nfe) {
      if (log.isDebug())
	log.debug("Unparsable fetch time '" + mdinfo.fetchTime + "'");
    }

    if (log.isDebug3()) log.debug3(DEBUG_HEADER + "fetchTime = " + fetchTime);

    // Get the access URL received in the metadata.
    String accessUrl = mdinfo.accessUrl;
    if (log.isDebug3()) log.debug3(DEBUG_HEADER + "accessUrl = " + accessUrl);

    // Determine what type of a metadata item it is.
    String mdItemType = mdinfo.articleType;
    if (StringUtil.isNullString(mdItemType)) {
      // Skip it if the parent type is not a book or journal.
      log.error(DEBUG_HEADER + "Unknown parentMdItemType = "
  	  + parentMdItemType);
      return;
    }
    
    if (log.isDebug3()) log.debug3(DEBUG_HEADER + "mdItemType = " + mdItemType);

    // Find the metadata item type record sequence.
    Long mdItemTypeSeq = mdManager.findMetadataItemType(conn, mdItemType);
    if (log.isDebug3())
      log.debug3(DEBUG_HEADER + "mdItemTypeSeq = " + mdItemTypeSeq);

    // sanity check -- type should be known in database
    if (mdItemTypeSeq == null) {
      log.error(DEBUG_HEADER + "Unknown articleType = " + mdItemType);
      return;
    }
    
    Long mdItemSeq = null;

    // Check whether it is a metadata item for an existing Archival Unit.
    if (!newAu) {
      // Yes: Find the metadata item in the database.
      mdItemSeq = findMdItem(conn, mdItemTypeSeq, auMdSeq, accessUrl);
      if (log.isDebug3()) log.debug3(DEBUG_HEADER + "mdItemSeq = " + mdItemSeq);

      // Check whether it is an existing metadata item.
      if (mdItemSeq != null) {
	// Yes: Delete it.
	int deletedCount =
	    mdManagerSql.removeAuChildMetadataItem(conn, auMdSeq, mdItemSeq);
	if (log.isDebug3())
	  log.debug3(DEBUG_HEADER + "deletedCount = " + deletedCount);
      }
    }

    // Create the new metadata item in the database.
    mdItemSeq = mdManager.addMdItem(conn, parentSeq, mdItemTypeSeq, auMdSeq,
	  date, coverage, fetchTime);
    if (log.isDebug3())
      log.debug3(DEBUG_HEADER + "new mdItemSeq = " + mdItemSeq);

    mdManager.addMdItemName(conn, mdItemSeq, itemTitle, PRIMARY_NAME_TYPE);

    // Get the volume received in the metadata.
    String volume = mdinfo.volume;
    if (log.isDebug3()) log.debug3(DEBUG_HEADER + "volume = " + volume);

    // Add the bibliographic data.
    int addedCount =
	addBibItem(conn, mdItemSeq, volume, issue, startPage, endPage, itemNo);
    if (log.isDebug3()) log.debug3(DEBUG_HEADER + "addedCount = " + addedCount);

    // Add the item URLs.
    mdManager.addMdItemUrls(conn, mdItemSeq, accessUrl, featuredUrlMap);
    if (log.isDebug3()) log.debug3(DEBUG_HEADER + "added AUItem URL.");

    // Get the authors received in the metadata.
    Collection<String> authors = mdinfo.authors;
    if (log.isDebug3()) log.debug3(DEBUG_HEADER + "authors = " + authors);

    // Add the item authors.
    mdManagerSql.addMdItemAuthors(conn, mdItemSeq, authors);
    if (log.isDebug3()) log.debug3(DEBUG_HEADER + "added AUItem authors.");

    // Get the keywords received in the metadata.
    Collection<String> keywords = mdinfo.keywords;
    if (log.isDebug3()) log.debug3(DEBUG_HEADER + "keywords = " + keywords);

    // Add the item keywords.
    mdManagerSql.addMdItemKeywords(conn, mdItemSeq, keywords);
    if (log.isDebug3()) log.debug3(DEBUG_HEADER + "added AUItem keywords.");

    // Add the item DOI.
    mdManager.addMdItemDoi(conn, mdItemSeq, doi);
    if (log.isDebug3()) log.debug3(DEBUG_HEADER + "added AUItem DOI.");

    if (log.isDebug2()) log.debug2(DEBUG_HEADER + "Done.");
  }

  /**
   * Provides the name of the type of a metadata item.
   * 
   * @param conn
   *          A Connection with the database connection to be used.
   * @param mdItemSeq
   *          A Long with the identifier of the metadata item.
   * @return a String with the name of the type of the metadata item.
   * @throws DbException
   *           if any problem occurred accessing the database.
   */
  private String getMdItemTypeName(Connection conn, Long mdItemSeq)
      throws DbException {
    final String DEBUG_HEADER = "getMdItemTypeName(): ";
    String typeName = null;

    try {
      PreparedStatement getMdItemTypeName = dbManager.prepareStatement(conn,
	  GET_MD_ITEM_TYPE_NAME_QUERY);
      ResultSet resultSet = null;

      try {
	getMdItemTypeName.setLong(1, mdItemSeq);
	resultSet = dbManager.executeQuery(getMdItemTypeName);

	if (resultSet.next()) {
	  typeName = resultSet.getString(TYPE_NAME_COLUMN);
	  log.debug3(DEBUG_HEADER + "typeName = " + typeName);
	}
      } finally {
	DbManager.safeCloseResultSet(resultSet);
	getMdItemTypeName.close();
      }
    } catch (SQLException sqle) {
      throw new DbException("Cannot get a metadata item type name", sqle);
    }

    return typeName;
  }

  /**
   * Provides the identifier of an Archival Unit metadata.
   * 
   * @param conn
   *          A Connection with the database connection to be used.
   * @param auSeq
   *          A Long with the identifier of the Archival Unit.
   * @return a Long with the identifier of the Archival Unit metadata.
   * @throws DbException
   *           if any problem occurred accessing the database.
   */
  private Long findAuMd(Connection conn, Long auSeq) throws DbException {
    final String DEBUG_HEADER = "findAuMd(): ";
    Long auMdSeq = null;
    ResultSet resultSet = null;

    PreparedStatement findAuMd = dbManager.prepareStatement(conn,
	FIND_AU_MD_QUERY);

    try {
      findAuMd.setLong(1, auSeq);

      resultSet = dbManager.executeQuery(findAuMd);
      if (resultSet.next()) {
	auMdSeq = resultSet.getLong(AU_MD_SEQ_COLUMN);
      }
    } catch (SQLException sqle) {
      throw new DbException("Cannot find AU metadata", sqle);
    } finally {
      DbManager.safeCloseResultSet(resultSet);
      DbManager.safeCloseStatement(findAuMd);
    }

    log.debug3(DEBUG_HEADER + "auMdSeq = " + auMdSeq);
    return auMdSeq;
  }

  /**
   * Provides the identifier of a metadata item.
   * 
   * @param conn
   *          A Connection with the database connection to be used.
   * @param mdItemTypeSeq
   *          A Long with the identifier of the metadata item type.
   * @param auMdSeq
   *          A Long with the identifier of the archival unit metadata.
   * @param accessUrl
   *          A String with the access URL of the metadata item.
   * @return a Long with the identifier of the metadata item.
   * @throws DbException
   *           if any problem occurred accessing the database.
   */
  Long findMdItem(Connection conn, Long mdItemTypeSeq, Long auMdSeq,
      String accessUrl) throws DbException {
    final String DEBUG_HEADER = "findMdItem(): ";
    Long mdItemSeq = null;
    ResultSet resultSet = null;

    PreparedStatement findMdItem =
	dbManager.prepareStatement(conn, FIND_MD_ITEM_QUERY);

    try {
      findMdItem.setLong(1, mdItemTypeSeq);
      findMdItem.setLong(2, auMdSeq);
      findMdItem.setString(3, accessUrl);

      resultSet = dbManager.executeQuery(findMdItem);
      if (resultSet.next()) {
	mdItemSeq = resultSet.getLong(MD_ITEM_SEQ_COLUMN);
      }
    } catch (SQLException sqle) {
      throw new DbException("Cannot find metadata item", sqle);
    } finally {
      DbManager.safeCloseResultSet(resultSet);
      DbManager.safeCloseStatement(findMdItem);
    }

    log.debug3(DEBUG_HEADER + "mdItemSeq = " + mdItemSeq);
    return mdItemSeq;
  }

  /**
   * Adds to the database a bibliographic item.
   * 
   * @param conn
   *          A Connection with the database connection to be used.
   * @param mdItemSeq
   *          A Long with the metadata item identifier.
   * @param volume
   *          A String with the bibliographic volume.
   * @param issue
   *          A String with the bibliographic issue.
   * @param startPage
   *          A String with the bibliographic starting page.
   * @param endPage
   *          A String with the bibliographic ending page.
   * @param itemNo
   *          A String with the bibliographic item number.
   * @return an int with the number of database rows inserted.
   * @throws DbException
   *           if any problem occurred accessing the database.
   */
  private int addBibItem(Connection conn, Long mdItemSeq, String volume,
      String issue, String startPage, String endPage, String itemNo)
      throws DbException {
    final String DEBUG_HEADER = "addBibItem(): ";
    int addedCount = 0;

    try {
      PreparedStatement insertBibItem = dbManager.prepareStatement(conn,
	  INSERT_BIB_ITEM_QUERY);

      try {
	insertBibItem.setLong(1, mdItemSeq);
	insertBibItem.setString(2, volume);
	insertBibItem.setString(3, issue);
	insertBibItem.setString(4, startPage);
	insertBibItem.setString(5, endPage);
	insertBibItem.setString(6, itemNo);
	addedCount = dbManager.executeUpdate(insertBibItem);
      } finally {
	DbManager.safeCloseStatement(insertBibItem);
      }
    } catch (SQLException sqle) {
      throw new DbException("Cannot add bibliographic item", sqle);
    }

    log.debug3(DEBUG_HEADER + "addedCount = " + addedCount);
    return addedCount;
  }
  
  /**
   * Provides an indication of whether the previous publisher is the same as the
   * current publisher.
   * 
   * @param mdinfo
   *          An ArticleMetadataInfo providing the metadata of the current
   *          publication.
   * @return <code>true</code> if the previous publisher is the same as the
   *         current publisher, <code>false</code> otherwise.
   */
  private boolean isSamePublisher(ArticleMetadataInfo mdinfo) {
    return isSameProperty(publisherName, mdinfo.publisher);
  }
  
  /**
   * Provides an indication of whether the previous publication is the same as
   * the current publication.
   * 
   * @param mdinfo
   *          An ArticleMetadataInfo providing the metadata of the current
   *          publication.
   * @return <code>true</code> if the previous publication is the same as the
   *         current publication, <code>false</code> otherwise.
   */
  private boolean isSamePublication(ArticleMetadataInfo mdinfo) {
    return isSameProperty(publicationTitle, mdinfo.publicationTitle) &&
	isSameProperty(pIsbn, mdinfo.isbn) &&
	isSameProperty(eIsbn, mdinfo.eisbn) &&
	isSameProperty(pIssn, mdinfo.issn) &&
	isSameProperty(eIssn, mdinfo.eissn) &&
	isSameProperty(proprietaryId, mdinfo.proprietaryIdentifier) &&
	isSameProperty(volume, mdinfo.volume) &&
	isSameProperty(seriesTitle, mdinfo.seriesTitle) &&
	isSameProperty(proprietarySeriesId, mdinfo.proprietarySeriesIdentifier);
  }

  /**
   * Provides an indication of whether the previous property is the same as the
   * current property.
   * 
   * @param previous
   *          A String with the previous property.
   * @param current
   *          A String with the current property.
   * @return <code>true</code> if the previous property is the same as the
   *         current property, <code>false</code> otherwise.
   */
  private boolean isSameProperty(String previous, String current) {
    if (!StringUtil.isNullString(previous)) {
      return !StringUtil.isNullString(current) && previous.equals(current);
    }

    return StringUtil.isNullString(current);
  }

  /**
   * Provides the name of a publisher.
   * 
   * @param conn
   *          A Connection with the database connection to be used.
   * @param publisherSeq
   *          A Long with the identifier of the publisher.
   * @return a String with the name of the publisher.
   * @throws DbException
   *           if any problem occurred accessing the database.
   */
  private String getPublisherName(Connection conn, Long publisherSeq)
      throws DbException {
    final String DEBUG_HEADER = "getPublisherName(): ";
    String publisherName = null;
    ResultSet resultSet = null;

    PreparedStatement getPublisherNameStatement =
	dbManager.prepareStatement(conn, GET_PUBLISHER_NAME_QUERY);

    try {
      getPublisherNameStatement.setLong(1, publisherSeq);

      resultSet = dbManager.executeQuery(getPublisherNameStatement);
      if (resultSet.next()) {
	publisherName = resultSet.getString(PUBLISHER_NAME_COLUMN);
      }
    } catch (SQLException sqle) {
      log.error("Cannot get the name of a publisher", sqle);
      log.error("publisherSeq = '" + publisherSeq + "'.");
      log.error("SQL = '" + GET_PUBLISHER_NAME_QUERY + "'.");
      throw new DbException("Cannot get the name of a publisher", sqle);
    } finally {
      DbManager.safeCloseResultSet(resultSet);
      DbManager.safeCloseStatement(getPublisherNameStatement);
    }

    log.debug3(DEBUG_HEADER + "publisherName = " + publisherName);
    return publisherName;
  }

  /**
   * Provides the problems found indexing an Archival Unit.
   * 
   * @param conn
   *          A Connection with the database connection to be used.
   * @param auId
   *          A String with the Archival Unit identifier.
   * @return a List<String> with the problems found indexing the Archival Unit.
   * @throws DbException
   *           if any problem occurred accessing the database.
   */
  private List<String> findAuProblems(Connection conn, String auId)
      throws DbException {
    final String DEBUG_HEADER = "findAuProblems(): ";
    if (log.isDebug3()) log.debug3(DEBUG_HEADER + "auId = " + auId);

    List<String> problems = new ArrayList<String>();
    ResultSet results = null;
    String problem;

    PreparedStatement findProblems =
	dbManager.prepareStatement(conn, FIND_AU_PROBLEMS_QUERY);

    try {
      String pluginId = PluginManager.pluginIdFromAuId(auId);
      if (log.isDebug3()) log.debug3(DEBUG_HEADER + "pluginId = " + pluginId);
      String auKey = PluginManager.auKeyFromAuId(auId);
      if (log.isDebug3()) log.debug3(DEBUG_HEADER + "auKey = " + auKey);

      findProblems.setString(1, pluginId);
      findProblems.setString(2, auKey);
      results = dbManager.executeQuery(findProblems);

      while (results.next()) {
	problem = results.getString(PROBLEM_COLUMN);
	if (log.isDebug3()) log.debug3(DEBUG_HEADER + "problem = " + problem);

	problems.add(problem);
      }
    } catch (SQLException sqle) {
      log.error("Cannot find AU problems", sqle);
      log.error("auId = '" + auId + "'.");
      log.error("SQL = '" + FIND_AU_PROBLEMS_QUERY + "'.");
      throw new DbException("Cannot find AU problems", sqle);
    } finally {
      DbManager.safeCloseResultSet(results);
      DbManager.safeCloseStatement(findProblems);
    }

    return problems;
  }

  /**
   * Removes an entry from the table of AU problems.
   * 
   * @param conn
   *          A Connection with the database connection to be used.
   * @param auId
   *          A String with the Archiva lUnit identifier.
   * @param problem
   *          A String with the problem.
   * @throws DbException
   *           if any problem occurred accessing the database.
   */
  private void removeAuProblem(Connection conn, String auId, String problem)
      throws DbException {
    final String DEBUG_HEADER = "removeAuProblem(): ";
    PreparedStatement deleteAuProblem =
	dbManager.prepareStatement(conn, DELETE_AU_PROBLEM_QUERY);

    try {
      String pluginId = PluginManager.pluginIdFromAuId(auId);
      if (log.isDebug3()) log.debug3(DEBUG_HEADER + "pluginId = " + pluginId);
      String auKey = PluginManager.auKeyFromAuId(auId);
      if (log.isDebug3()) log.debug3(DEBUG_HEADER + "auKey = " + auKey);

      deleteAuProblem.setString(1, pluginId);
      deleteAuProblem.setString(2, auKey);
      deleteAuProblem.setString(3, problem);
      int count = dbManager.executeUpdate(deleteAuProblem);
      if (log.isDebug3()) log.debug3(DEBUG_HEADER + "count = " + count);
    } catch (SQLException sqle) {
      log.error("Cannot remove problem AU entry", sqle);
      log.error("auId = '" + auId + "'.");
      log.error("problem = '" + problem + "'.");
      log.error("SQL = '" + DELETE_AU_PROBLEM_QUERY + "'.");
      throw new DbException("Cannot remove problem AU entry", sqle);
    } finally {
      DbManager.safeCloseStatement(deleteAuProblem);
    }
  }

  /**
   * Adds an entry to the table of AU problems.
   * 
   * @param conn
   *          A Connection with the database connection to be used.
   * @param auId
   *          A String with the Archival Unit identifier.
   * @param problem
   *          A String with the problem.
   * @throws DbException
   *           if any problem occurred accessing the database.
   */
  private void addAuProblem(Connection conn, String auId, String problem)
      throws DbException {
    final String DEBUG_HEADER = "addAuProblem(): ";
    PreparedStatement addAuProblemStatement =
	dbManager.prepareStatement(conn, INSERT_AU_PROBLEM_QUERY);

    try {
      String pluginId = PluginManager.pluginIdFromAuId(auId);
      if (log.isDebug3()) log.debug3(DEBUG_HEADER + "pluginId = " + pluginId);
      String auKey = PluginManager.auKeyFromAuId(auId);
      if (log.isDebug3()) log.debug3(DEBUG_HEADER + "auKey = " + auKey);

      addAuProblemStatement.setString(1, pluginId);
      addAuProblemStatement.setString(2, auKey);
      addAuProblemStatement.setString(3, problem);
      int count = dbManager.executeUpdate(addAuProblemStatement);
      if (log.isDebug3()) log.debug3(DEBUG_HEADER + "count = " + count);
    } catch (SQLException sqle) {
      log.error("Cannot add problem AU entry", sqle);
      log.error("auId = '" + auId + "'.");
      log.error("problem = '" + problem + "'.");
      log.error("SQL = '" + INSERT_AU_PROBLEM_QUERY + "'.");
      throw new DbException("Cannot add problem AU entry", sqle);
    } finally {
      DbManager.safeCloseStatement(addAuProblemStatement);
    }
  }

  /**
   * Fixes the Archival Unit data of unknown publishers.
   * 
   * @param conn
   *          A Connection with the database connection to be used.
   * @param problems
   *          A List<String> with the recorded problems for the Archival Unit.
   * @throws DbException
   *           if any problem occurred accessing the database.
   */
  private void fixUnknownPublishersAuData(Connection conn,
      List<String> problems) throws DbException {
    final String DEBUG_HEADER = "fixUnknownPublishersAuData(): ";
    log.debug3(DEBUG_HEADER + "Starting...");

    // Loop through all the problems.
    for (String problem : problems) {
      // Consider only problems created by an unknown publisher.
      if (problem.startsWith(UNKNOWN_PUBLISHER_AU_PROBLEM)) {
	log.debug3(DEBUG_HEADER + "Need to migrate data under publisher '"
	    + problem + "' to publisher '" + publisherName + "'.");
	fixUnknownPublisherAuData(conn, problem);
      }
    }

    log.debug3(DEBUG_HEADER + "Done.");
  }

  /**
   * Fixes the Archival Unit data of an unknown publisher.
   * 
   * @param conn
   *          A Connection with the database connection to be used.
   * @param unknownPublisherName
   *          A String with the name of the unknown publisher.
   * @throws DbException
   *           if any problem occurred accessing the database.
   */
  private void fixUnknownPublisherAuData(Connection conn,
      String unknownPublisherName) throws DbException {
    final String DEBUG_HEADER = "fixUnknownPublisherAuData(): ";
    log.debug3(DEBUG_HEADER + "unknownPublisherName = " + unknownPublisherName);

    // Get the identifier of the unknown publisher.
    Long unknownPublisherSeq =
	mdManager.findPublisher(conn, unknownPublisherName);
    log.debug3(DEBUG_HEADER + "unknownPublisherSeq = " + unknownPublisherSeq);

    // Check whether the unknown publisher is not the current one.
    if (unknownPublisherSeq != null && unknownPublisherSeq != publisherSeq) {
      // Yes: Get the identifiers of any publications of the unknown publisher.
      Set<Long> unknownPublicationSeqs =
	  findPublisherPublications(conn, unknownPublisherSeq);

      // Get the identifiers of the metadata items of the current publication.
      Set<Long> mdItemSeqs =
	  findPublicationChildMetadataItems(conn, publicationSeq);

      Map<String, Long> mdItemMapByName = new HashMap<String, Long>();

      // Loop through all the identifiers of the metadata items of the current
      // publication.
      for (Long mdItemSeq : mdItemSeqs) {
	// Get allthe names of this metadata item.
	Map<String, String> mdItemSeqNames =
	    mdManagerSql.getMdItemNames(conn, mdItemSeq);

	// Map the identifier by each of its names.
	for (String mdItemSeqName : mdItemSeqNames.keySet()) {
	  mdItemMapByName.put(mdItemSeqName, mdItemSeq);
	}
      }

      // Loop though all the identifiers of any publications of the unknown
      // publisher.
      for (Long unknownPublicationSeq : unknownPublicationSeqs) {
	log.debug3(DEBUG_HEADER + "unknownPublicationSeq = "
	    + unknownPublicationSeq);

	// Ignore the publication if it is the current one.
	if (unknownPublicationSeq != publicationSeq) {
	  // Fix the metadata of the publication of the unknown publisher.
	  fixUnknownPublisherPublicationMetadata(conn, unknownPublicationSeq,
	      mdItemMapByName);

	  // Fix COUNTER reports references.
	  fixUnknownPublisherPublicationCounterReportsData(conn,
	      unknownPublicationSeq);

	  // Remove the metadata item of the publication created for an unknown
	  // publisher.
	  removeUnknownPublisherPublicationMdItem(conn, unknownPublicationSeq);

	  // Remove the publication created for an unknown publisher.
	  removeUnknownPublisherPublication(conn, unknownPublicationSeq);
	}
      }
    }

    // Remove the record of the fixed unknown publisher problem.
    removeUnknownPublisher(conn, unknownPublisherName);

    // Remove the record of the fixed unknown publisher problem.
    removeAuProblem(conn, auId, unknownPublisherName);

    log.debug3(DEBUG_HEADER + "Done.");
  }

  /**
   * Provides the identifiers of the publications of a publisher.
   * 
   * @param conn
   *          A Connection with the database connection to be used.
   * @param publisherSeq
   *          A Long with the identifier of the publisher.
   * @return a Set<Long> with the identifiers of the publications.
   * @throws DbException
   *           if any problem occurred accessing the database.
   */
  private Set<Long> findPublisherPublications(Connection conn,
      Long publisherSeq) throws DbException {
    final String DEBUG_HEADER = "findPublisherPublications(): ";
    Set<Long> publicationSeqs = new HashSet<Long>();
    Long publicationSeq = null;
    ResultSet resultSet = null;

    PreparedStatement findPublications =
	dbManager.prepareStatement(conn, FIND_PUBLISHER_PUBLICATIONS_QUERY);

    try {
      findPublications.setLong(1, publisherSeq);

      resultSet = dbManager.executeQuery(findPublications);
      while (resultSet.next()) {
	publicationSeq = resultSet.getLong(PUBLICATION_SEQ_COLUMN);
	log.debug3(DEBUG_HEADER + "publicationSeq = " + publicationSeq);

	publicationSeqs.add(publicationSeq);
      }
    } catch (SQLException sqle) {
      log.error("Cannot find the publications of a publisher", sqle);
      log.error("publisherSeq = '" + publisherSeq + "'.");
      log.error("SQL = '" + FIND_PUBLISHER_PUBLICATIONS_QUERY + "'.");
      throw new DbException("Cannot find the publications of a publisher",
	  sqle);
    } finally {
      DbManager.safeCloseResultSet(resultSet);
      DbManager.safeCloseStatement(findPublications);
    }

    return publicationSeqs;
  }

  /**
   * Provides the identifiers of the child metadata items (chapters, articles)
   * of a publication.
   * 
   * @param conn
   *          A Connection with the database connection to be used.
   * @param publicationSeq
   *          A Long with the identifier of the publication.
   * @return a Set<Long> with the identifiers of the metadata items.
   * @throws DbException
   *           if any problem occurred accessing the database.
   */
  private Set<Long> findPublicationChildMetadataItems(Connection conn,
      Long publicationSeq) throws DbException {
    final String DEBUG_HEADER = "findPublicationChildMetadataItems(): ";
    Set<Long> mdItemSeqs = new HashSet<Long>();
    Long mdItemSeq = null;
    ResultSet resultSet = null;

    PreparedStatement findMdItems =
	dbManager.prepareStatement(conn, FIND_PUBLICATION_CHILD_MD_ITEMS_QUERY);

    try {
      findMdItems.setLong(1, publicationSeq);

      resultSet = dbManager.executeQuery(findMdItems);
      while (resultSet.next()) {
	mdItemSeq = resultSet.getLong(MD_ITEM_SEQ_COLUMN);
	log.debug3(DEBUG_HEADER + "mdItemSeq = " + mdItemSeq);

	mdItemSeqs.add(mdItemSeq);
      }
    } catch (SQLException sqle) {
      log.error("Cannot find the child metadata items of a publication", sqle);
      log.error("publicationSeq = '" + publicationSeq + "'.");
      log.error("SQL = '" + FIND_PUBLICATION_CHILD_MD_ITEMS_QUERY + "'.");
      throw new DbException(
	  "Cannot find the child metadata items of a publication", sqle);
    } finally {
      DbManager.safeCloseResultSet(resultSet);
      DbManager.safeCloseStatement(findMdItems);
    }

    return mdItemSeqs;
  }

  /**
   * Fixes the metadata of a publication of an unknown publisher.
   * 
   * @param conn
   *          A Connection with the database connection to be used.
   * @param unknownPublicationSeq
   *          A Long with the identifier of the publication.
   * @param mdItemMapByName
   *          A Map<String, Long> with a map of the current publication metadata
   *          items by their names.
   * @throws DbException
   *           if any problem occurred accessing the database.
   */
  private void fixUnknownPublisherPublicationMetadata(Connection conn,
      Long unknownPublicationSeq, Map<String, Long> mdItemMapByName)
      throws DbException {
    final String DEBUG_HEADER = "fixUnknownPublisherPublicationMetadata(): ";
    log.debug3(DEBUG_HEADER + "unknownPublicationSeq = "
	+ unknownPublicationSeq);

    // Get the identifiers of the metadata items of the unknown publication.
    Set<Long> unknownMdItemSeqs =
	findPublicationChildMetadataItems(conn, unknownPublicationSeq);

    // Loop through all the identifiers of the metadata items of the unknown
    // publication.
    for (Long unknownMdItemSeq : unknownMdItemSeqs) {
      boolean merged = false;

      // Map the identifier by each of its names.
      Map<String, String> unknownMdItemSeqNames =
	  mdManagerSql.getMdItemNames(conn, unknownMdItemSeq);

      // Loop through all of the names of the unknown publication metadata item.
      for (String unknownMdItemSeqName : unknownMdItemSeqNames.keySet()) {
	// Check whether the current publication has a child metadata item with
	// the same name.
	if (mdItemMapByName.containsKey(unknownMdItemSeqName)) {
	  // Yes: Merge the properties of the unknown publication child metadata
	  // item into the corresponding current publication child metadata
	  // item.
	  mdManager.mergeChildMdItemProperties(conn, unknownMdItemSeq,
	      mdItemMapByName.get(unknownMdItemSeqName));

	  merged = true;
	  break;
	}
      }

      // Check whether the properties were not merged.
      if (!merged) {
	// Yes: Assign the unknown publication metadata item to the current
	// publication.
	updateMdItemParentSeq(conn, unknownMdItemSeq, parentSeq);
      }
    }

    // Get the identifier of the unknown publication metadata item.
    Long unknownParentSeq =
	mdManager.findPublicationMetadataItem(conn, unknownPublicationSeq);
    log.debug3(DEBUG_HEADER + "unknownParentSeq = " + unknownParentSeq);

    // Merge the properties of the unknown publication metadata item into the
    // current publication metadata item.
    mdManager.mergeParentMdItemProperties(conn, unknownParentSeq, parentSeq);

    log.debug3(DEBUG_HEADER + "Done.");
  }

  /**
   * Updates the identifier of the parenet of a metadata item.
   * 
   * @param conn
   *          A Connection with the database connection to be used.
   * @param mdItemSeq
   *          A Long with the identifier of the metadata item.
   * @param parentSeq
   *          A Long with the identifier of the parent metadata item.
   * @return a Set<Long> with the identifiers of the Archival Units.
   * @throws DbException
   *           if any problem occurred accessing the database.
   */
  private void updateMdItemParentSeq(Connection conn, Long mdItemSeq,
      Long parentSeq) throws DbException {
    final String DEBUG_HEADER = "updateMdItemParentSeq(): ";
    if (log.isDebug2()) {
      log.debug2(DEBUG_HEADER + "mdItemSeq = " + mdItemSeq);
      log.debug2(DEBUG_HEADER + "parentSeq = " + parentSeq);
    }

    PreparedStatement updateParentSeq =
	dbManager.prepareStatement(conn, UPDATE_MD_ITEM_PARENT_SEQ_QUERY);

    try {
      updateParentSeq.setLong(1, parentSeq);
      updateParentSeq.setLong(2, mdItemSeq);
      int count = dbManager.executeUpdate(updateParentSeq);
      if (log.isDebug3()) log.debug3(DEBUG_HEADER + "count = " + count);
    } catch (SQLException sqle) {
      log.error("Cannot update the parent sequence", sqle);
      log.error("mdItemSeq = '" + mdItemSeq + "'.");
      log.error("parentSeq = '" + parentSeq + "'.");
      log.error("SQL = '" + UPDATE_MD_ITEM_PARENT_SEQ_QUERY + "'.");
      throw new DbException("Cannot update the parent sequence", sqle);
    } finally {
      DbManager.safeCloseStatement(updateParentSeq);
    }
  }

  /**
   * Fixes the COUNTER Reports data of a publication of an unknown publisher.
   * 
   * @param conn
   *          A Connection with the database connection to be used.
   * @param unknownPublicationSeq
   *          A Long with the identifier of the publication.
   * @throws DbException
   *           if any problem occurred accessing the database.
   */
  private void fixUnknownPublisherPublicationCounterReportsData(Connection conn,
      Long unknownPublicationSeq)throws DbException {
    final String DEBUG_HEADER =
	"fixUnknownPublisherPublicationCounterReportsData(): ";
    log.debug3(DEBUG_HEADER + "unknownPublicationSeq = "
	+ unknownPublicationSeq);

    CounterReportsManager crManager =
	LockssDaemon.getLockssDaemon().getCounterReportsManager();

    // Merge the book type aggregate counts.
    crManager.mergeBookTypeAggregates(conn, unknownPublicationSeq,
	publicationSeq);

    // Delete the book type aggregate counts for the unknown publisher
    // publication.
    crManager.deleteBookTypeAggregates(conn, unknownPublicationSeq);

    // Merge the journal type aggregate counts.
    crManager.mergeJournalTypeAggregates(conn, unknownPublicationSeq,
	publicationSeq);

    // Delete the journal type aggregate counts for the unknown publisher
    // publication.
    crManager.deleteJournalTypeAggregates(conn, unknownPublicationSeq);

    // Merge the journal publication year aggregate counts.
    crManager.mergeJournalPubYearAggregates(conn, unknownPublicationSeq,
	publicationSeq);

    // Delete the journal publication year aggregate counts for the unknown
    // publisher
    // publication.
    crManager.deleteJournalPubYearAggregates(conn, unknownPublicationSeq);

    log.debug3(DEBUG_HEADER + "Done.");
  }

  /**
   * Removes the metadata item of a publication created for an unknown
   * publisher.
   * 
   * @param conn
   *          A Connection with the database connection to be used.
   * @param publicationSeq
   *          A Long with the publication identifier.
   * @return an int with the number of rows deleted.
   * @throws DbException
   *           if any problem occurred accessing the database.
   */
  private int removeUnknownPublisherPublicationMdItem(Connection conn,
      Long publicationSeq) throws DbException {
    final String DEBUG_HEADER = "removeUnknownPublisherPublicationMdItem(): ";
    log.debug3(DEBUG_HEADER + "publicationSeq = " + publicationSeq);
    int count = 0;

    if (publicationSeq != null) {
      log.debug3(DEBUG_HEADER + "SQL = '"
	  + DELETE_UNKNOWN_PUBLISHER_PUBLICATION_MD_ITEM_QUERY + "'.");
      PreparedStatement deleteMdItem = null;

      try {
	deleteMdItem = dbManager.prepareStatement(conn,
	    DELETE_UNKNOWN_PUBLISHER_PUBLICATION_MD_ITEM_QUERY);
	deleteMdItem.setLong(1, publicationSeq);
	deleteMdItem.setLong(2, publicationSeq);
	count = dbManager.executeUpdate(deleteMdItem);
      } catch (SQLException sqle) {
	log.error("Cannot delete an unknown publisher publication", sqle);
	log.error("publicationSeq = " + publicationSeq);
	log.error("SQL = '"
	    + DELETE_UNKNOWN_PUBLISHER_PUBLICATION_MD_ITEM_QUERY + "'.");
	throw new DbException("Cannot delete an unknown publisher publication",
	    sqle);
      } finally {
	DbManager.safeCloseStatement(deleteMdItem);
      }
    }

    log.debug3(DEBUG_HEADER + "count = " + count);
    return count;
  }

  /**
   * Removes a publication created for an unknown publisher.
   * 
   * @param conn
   *          A Connection with the database connection to be used.
   * @param publicationSeq
   *          A Long with the publication identifier.
   * @return an int with the number of rows deleted.
   * @throws DbException
   *           if any problem occurred accessing the database.
   */
  private int removeUnknownPublisherPublication(Connection conn,
      Long publicationSeq) throws DbException {
    final String DEBUG_HEADER = "removeUnknownPublisherPublication(): ";
    log.debug3(DEBUG_HEADER + "publicationSeq = " + publicationSeq);
    int count = 0;

    if (publicationSeq != null) {
      log.debug3(DEBUG_HEADER + "SQL = '"
	  + DELETE_UNKNOWN_PUBLISHER_PUBLICATION_QUERY + "'.");
      PreparedStatement deletePublication = null;

      try {
	deletePublication = dbManager.prepareStatement(conn,
	    DELETE_UNKNOWN_PUBLISHER_PUBLICATION_QUERY);
	deletePublication.setLong(1, publicationSeq);
	deletePublication.setLong(2, publicationSeq);
	count = dbManager.executeUpdate(deletePublication);
      } catch (SQLException sqle) {
	log.error("Cannot delete an unknown publisher publication", sqle);
	log.error("publicationSeq = " + publicationSeq);
	log.error("SQL = '" + DELETE_UNKNOWN_PUBLISHER_PUBLICATION_QUERY
	    + "'.");
	throw new DbException("Cannot delete an unknown publisher publication",
	    sqle);
      } finally {
	DbManager.safeCloseStatement(deletePublication);
      }
    }

    log.debug3(DEBUG_HEADER + "count = " + count);
    return count;
  }

  /**
   * Removes an unknown publisher.
   * 
   * @param conn
   *          A Connection with the database connection to be used.
   * @param publisherName
   *          A String with the publisher name.
   * @return an int with the number of rows deleted.
   * @throws DbException
   *           if any problem occurred accessing the database.
   */
  private int removeUnknownPublisher(Connection conn,
      String publisherName) throws DbException {
    final String DEBUG_HEADER = "removeUnknownPublisherPublication(): ";
    log.debug3(DEBUG_HEADER + "publicationSeq = " + publicationSeq);
    int count = 0;

    if (publisherName != null
	&& publisherName.startsWith(UNKNOWN_PUBLISHER_AU_PROBLEM)) {
      log.debug3(DEBUG_HEADER + "SQL = '"
	  + DELETE_UNKNOWN_PUBLISHER_QUERY + "'.");
      PreparedStatement deletePublisher = null;

      try {
	deletePublisher =
	    dbManager.prepareStatement(conn, DELETE_UNKNOWN_PUBLISHER_QUERY);
	deletePublisher.setString(1, publisherName);
	count = dbManager.executeUpdate(deletePublisher);
      } catch (SQLException sqle) {
	log.error("Cannot delete an unknown publisher", sqle);
	log.error("publisherName = " + publisherName);
	log.error("SQL = '" + DELETE_UNKNOWN_PUBLISHER_QUERY
	    + "'.");
	throw new DbException("Cannot delete an unknown publisher", sqle);
      } finally {
	DbManager.safeCloseStatement(deletePublisher);
      }
    }

    log.debug3(DEBUG_HEADER + "count = " + count);
    return count;
  }
}<|MERGE_RESOLUTION|>--- conflicted
+++ resolved
@@ -1,9 +1,5 @@
 /*
-<<<<<<< HEAD
- * $Id: AuMetadataRecorder.java,v 1.21.2.1 2014-12-31 21:25:13 fergaloy-sf Exp $
-=======
  * $Id$
->>>>>>> d652d52d
  */
 
 /*
