/*
<<<<<<< HEAD
 * $Id: HashSvcSchedImpl.java,v 1.28.2.2 2015-01-20 22:17:14 tlipkis Exp $
=======
 * $Id$
>>>>>>> d652d52d
 */

/*

Copyright (c) 2000-2005 Board of Trustees of Leland Stanford Jr. University,
all rights reserved.

Permission is hereby granted, free of charge, to any person obtaining a copy
of this software and associated documentation files (the "Software"), to deal
in the Software without restriction, including without limitation the rights
to use, copy, modify, merge, publish, distribute, sublicense, and/or sell
copies of the Software, and to permit persons to whom the Software is
furnished to do so, subject to the following conditions:

The above copyright notice and this permission notice shall be included in
all copies or substantial portions of the Software.

THE SOFTWARE IS PROVIDED "AS IS", WITHOUT WARRANTY OF ANY KIND, EXPRESS OR
IMPLIED, INCLUDING BUT NOT LIMITED TO THE WARRANTIES OF MERCHANTABILITY,
FITNESS FOR A PARTICULAR PURPOSE AND NONINFRINGEMENT.  IN NO EVENT SHALL
STANFORD UNIVERSITY BE LIABLE FOR ANY CLAIM, DAMAGES OR OTHER LIABILITY,
WHETHER IN AN ACTION OF CONTRACT, TORT OR OTHERWISE, ARISING FROM, OUT OF OR
IN CONNECTION WITH THE SOFTWARE OR THE USE OR OTHER DEALINGS IN THE SOFTWARE.

Except as contained in this notice, the name of Stanford University shall not
be used in advertising or otherwise to promote the sale, use or other dealings
in this Software without prior written authorization from Stanford University.

*/

package org.lockss.hasher;

import java.util.*;
import java.text.*;
import java.math.*;
import java.security.MessageDigest;

import org.lockss.config.Configuration;
import org.lockss.daemon.*;
import org.lockss.daemon.status.*;
import org.lockss.scheduler.*;
import org.lockss.util.*;
import org.lockss.app.*;
import org.lockss.plugin.*;

/**
 * Implementation of API for content and name hashing services that uses
 * the SchedService to execute tasks.
 */
public class HashSvcSchedImpl
  extends BaseLockssDaemonManager implements HashService, ConfigurableManager {

  protected static Logger log = Logger.getLogger("HashSvcSchedImpl");

  public static final String HASH_STATUS_TABLE = "HashQ";

  private SchedService sched = null;
  private long estPadConstant = 0;
  private long estPadPercent = 0;
  private List queue = new LinkedList();
  private HistoryList completed = new HistoryList(DEFAULT_COMPLETED_MAX);
  // lock object for both queue and completed
  private Object queueLock = new Object();
  private int hashStepBytes = DEFAULT_STEP_BYTES;
  private BigInteger totalBytesHashed = BigInteger.valueOf(0);
  private int reqCtr = 0;
  private long totalTime = 0;
  private long nameHashEstimate = DEFAULT_NAME_HASH_ESTIMATE;

  public HashSvcSchedImpl() {}

  /**
   * start the hash service.
   * @see org.lockss.app.LockssManager#startService()
   */
  public void startService() {
    super.startService();
    log.debug("startService()");
    sched = getDaemon().getSchedService();
    StatusService statSvc = getDaemon().getStatusService();
    statSvc.registerStatusAccessor(HASH_STATUS_TABLE, new Status());
    statSvc.registerOverviewAccessor(HASH_STATUS_TABLE, new HashOverview());
  }

  /**
   * stop the hash service
   * @see org.lockss.app.LockssManager#stopService()
   */
  public void stopService() {
    StatusService statSvc = getDaemon().getStatusService();
    statSvc.unregisterStatusAccessor(HASH_STATUS_TABLE);
    statSvc.unregisterOverviewAccessor(HASH_STATUS_TABLE);
    super.stopService();
  }

  public void setConfig(Configuration config, Configuration prevConfig,
			Configuration.Differences changedKeys) {
    estPadConstant = config.getLong(PARAM_ESTIMATE_PAD_CONSTANT,
				    DEFAULT_ESTIMATE_PAD_CONSTANT);
    estPadPercent = config.getLong(PARAM_ESTIMATE_PAD_PERCENT,
				   DEFAULT_ESTIMATE_PAD_PERCENT);
    hashStepBytes = config.getInt(PARAM_STEP_BYTES, DEFAULT_STEP_BYTES);
    nameHashEstimate = config.getTimeInterval(PARAM_NAME_HASH_ESTIMATE,
					      DEFAULT_NAME_HASH_ESTIMATE);
    int cMax = config.getInt(PARAM_COMPLETED_MAX, DEFAULT_COMPLETED_MAX);
    if (changedKeys.contains(PARAM_COMPLETED_MAX) ) {
      synchronized (queueLock) {
	completed.setMax(config.getInt(PARAM_COMPLETED_MAX, cMax));
      }
    }
  }

  /**
   * Ask for the <code>CachedUrlSetHasher</code> to be
   * executed by the <code>hasher</code> before the expiration of
   * <code>deadline</code>, and the result provided to the
   * <code>callback</code>.
   * @param hasher   an instance of a <code>CachedUrlSetHasher</code>
   *                 representing a specific <code>CachedUrlSet</code>
   *                 and hash type
   * @param deadline the time by which the callback must have been
   *                 called.
   * @param callback the object whose <code>hashComplete()</code>
   *                 method will be called when hashing succeds
   *                 or fails.
   * @param cookie   used to disambiguate callbacks
   * @return <code>true</code> if the request has been queued,
   *         <code>false</code> if the resources to do it are not
   *         available.
   */
  public boolean scheduleHash(CachedUrlSetHasher hasher,
			      Deadline deadline,
			      Callback callback,
			      Object cookie) {
    HashTask task = new HashTask(hasher, deadline, callback, cookie);
    return scheduleTask(task);
  }

  /** Cancel all hashes on the specified AU.  Temporary until a better
   * cancel mechanism is implemented.
   * @param au the AU
   */
  public void cancelAuHashes(ArchivalUnit au) {
    synchronized (queueLock) {
      for (Iterator iter = queue.listIterator(); iter.hasNext(); ) {
	HashTask task = (HashTask)iter.next();
	if (task.urlset.getArchivalUnit() == au) {
	  task.cancel();
	  iter.remove();
	}
      }
    }
  }

  /** Return the average hash speed, or -1 if not known.
   * @param digest the hashing algorithm
   * @return hash speed in bytes/ms, or -1 if not known
   */
  public int getHashSpeed(MessageDigest digest) {
    if (sched == null) {
      throw new IllegalStateException("HashService has not been initialized");
    }
    if (totalTime < 5 * Constants.SECOND) {
      return -1;
    }
    int bpms =
      totalBytesHashed.divide(BigInteger.valueOf(totalTime)).intValue();
    return bpms;
  }

  /** Add the configured padding percentage, plus the constant */
  public long padHashEstimate(long estimate) {
    return estimate + ((estimate * estPadPercent) / 100) + estPadConstant;
  }

  private boolean scheduleTask(HashTask task) {
    if (sched == null) {
      throw new IllegalStateException("HashService has not been initialized");
    }
    task.setOverrunAllowed(true);
    if (sched.scheduleTask(task)) {
      task.hashReqSeq = ++reqCtr;
      synchronized (queueLock) {
	if (!task.finished) {
	  // Don't put on waiting queue if task has already finished (and
	  // been removed from waiting queue).
	  queue.add(task);
	}
      }
      return true;
    } else {
      return false;
    }
  }

  /** Test whether a hash request could be successfully sceduled before a
   * given deadline.
   * @param duration the estimated hash time needed.
   * @param when the deadline
   * @return true if such a request could be accepted into the scedule.
   */
  public boolean canHashBeScheduledBefore(long duration, Deadline when) {
    return sched.isTaskSchedulable(new DummyTask(when, duration));
  }

  /** Return true if the HashService has nothing to do.  Useful in unit
   * tests. */
  public boolean isIdle() {
    return queue.isEmpty();
  }

  List getQueueSnapshot() {
    synchronized (queueLock) {
      return new ArrayList(queue);
    }
  }
  List getCompletedSnapshot() {
    synchronized (queueLock) {
      return new ArrayList(completed);
    }
  }

  // HashTask
  class HashTask extends StepTask {
    CachedUrlSet urlset;
    HashService.Callback hashCallback;
    CachedUrlSetHasher urlsetHasher;
    int hashReqSeq = -1;
    boolean finished = false;
    long bytesHashed = 0;
    long unaccountedBytesHashed = 0;
    String typeString;
    boolean isRecalcEstimateHash = false;

    HashTask(CachedUrlSetHasher urlsetHasher,
	     Deadline deadline,
	     HashService.Callback hashCallback,
	     Object cookie) {

      super(Deadline.in(0), deadline, urlsetHasher.getEstimatedHashDuration(),
	    new TaskCallback() {
	      public void taskEvent(SchedulableTask task,
				    Schedule.EventType event) {
		if (log.isDebug2()) log.debug2("taskEvent: " + event);
		if (event == Schedule.EventType.FINISH) {
		  ((HashTask)task).doFinished();
		}
	      }
	    },
	    cookie);
      this.urlset = urlsetHasher.getCachedUrlSet();
      this.hashCallback = hashCallback;
      this.urlsetHasher = urlsetHasher;
      typeString = urlsetHasher.typeString();
      isRecalcEstimateHash = typeString.startsWith("E");
    }

    public String typeString() {
      // this must not reference the urlsetHasher, as it might have been
      // reset to null
      return typeString;
    }

    public int step(int n) {
      try {
	int res = urlsetHasher.hashStep(hashStepBytes);
	bytesHashed += res;
	unaccountedBytesHashed += res;
	return res;
      } catch (RuntimeException e) {
	log.error("hashStep threw", e);
	throw e;
      } catch (Exception e) {
	log.error("hashStep threw", e);
	throw new RuntimeException(e.toString(), e);
      }
    }

    protected void updateStats() {
      totalTime += unaccountedTime;
      totalBytesHashed =
	totalBytesHashed.add(BigInteger.valueOf(unaccountedBytesHashed));
      unaccountedBytesHashed = 0;
      super.updateStats();
     }

    public boolean isFinished() {
      return super.isFinished() || urlsetHasher.finished();
    }

    private void doFinished() {
      finished = true;
      long timeUsed = getTimeUsed();
      try {
	if (!urlsetHasher.finished()) {
	  urlsetHasher.abortHash();
	}
	urlsetHasher.storeActualHashDuration(timeUsed, getException());
      } catch (Exception e) {
	log.error("Hasher threw", e);
      }
      if (hashCallback != null) {
	try {
	  hashCallback.hashingFinished(urlset, timeUsed, cookie,
				       urlsetHasher, e);
	} catch (Exception e) {
	  log.error("Hash callback threw", e);
	}
      }
      // completed list for status only, don't hold on to caller's objects
      hashCallback = null;
      cookie = null;
      urlsetHasher = null;
      synchronized (queueLock) {
	queue.remove(this);
	completed.add(this);
      }
    }

    public String getShortText() {
      if (hashReqSeq != -1) {
	return "Hash " + hashReqSeq;
      } else {
	return "Hash";
      }
    }

    Object getState(boolean done) {
      if (!done) {
	return isStepping() ? TASK_STATE_RUN : TASK_STATE_WAIT;
      }
      if (getException() == null) {
	return TASK_STATE_DONE;
      } else if (getException() instanceof SchedService.Timeout) {
	if (isRecalcEstimateHash) {
	  // XXX add status accessor to Hasher interface
	  return TASK_STATE_RECALC_UNFINISHED;
	} else {
	  return TASK_STATE_TIMEOUT;
	}
      } else {
	return TASK_STATE_ERROR;
      }
    }

    public String toString() {
      StringBuffer sb = new StringBuffer();
      sb.append("[HTask:");
      sb.append(urlset);
      toStringCommon(sb);
      sb.append("]");
      return sb.toString();
    }
  }

  static class DummyTask extends StepTask {
    DummyTask(Deadline deadline,
	     long estimatedDuration) {
      super(Deadline.in(0), deadline, estimatedDuration, null, null);
    }

    public int step(int n) {
      return 0;
    }
  }

  // status table

  private static final List statusSortRules =
    ListUtil.list(new StatusTable.SortRule("state", true),
		  new StatusTable.SortRule("sort", true),
		  new StatusTable.SortRule("sort2", true));

  static final String FOOT_IN = "Order in which requests were made.";

  static final String FOOT_OVER = "Red indicates overrun.";

  static final String FOOT_TITLE =
    "Pending requests are first in table, in the order they will be executed."+
    "  Completed requests follow, in reverse completion order " +
    "(most recent first).";

  private static final List statusColDescs =
    ListUtil.list(
		  new ColumnDescriptor("sched", "Req",
				       ColumnDescriptor.TYPE_INT, FOOT_IN),
		  new ColumnDescriptor("state", "State",
				       ColumnDescriptor.TYPE_STRING),
		  new ColumnDescriptor("au", "Volume",
				       ColumnDescriptor.TYPE_STRING),
		  new ColumnDescriptor("cus", "Cached Url Set",
				       ColumnDescriptor.TYPE_STRING),
		  new ColumnDescriptor("type", "Type",
				       ColumnDescriptor.TYPE_STRING),
		  new ColumnDescriptor("deadline", "Deadline",
				       ColumnDescriptor.TYPE_DATE),
		  new ColumnDescriptor("estimate", "Estimated",
				       ColumnDescriptor.TYPE_TIME_INTERVAL),
		  new ColumnDescriptor("timeused", "Used",
				       ColumnDescriptor.TYPE_TIME_INTERVAL,
				       FOOT_OVER),
		  new ColumnDescriptor("bytesHashed", "Bytes<br>Hashed",
				       ColumnDescriptor.TYPE_INT),
		  new ColumnDescriptor("rate", "Bytes/ms",
				       ColumnDescriptor.TYPE_STRING)
		  );


  private static final NumberFormat fmt_2dec = new DecimalFormat("0.00");
  private static final BigInteger big1000 = BigInteger.valueOf(1000);

  private class Status implements StatusAccessor {

    public String getDisplayName() {
      return "Hash Queue";
    }

    public void populateTable(StatusTable table) {
      table.setResortable(false);
      String key = table.getKey();
      table.setTitleFootnote(FOOT_TITLE);
      if (!table.getOptions().get(StatusTable.OPTION_NO_ROWS)) {
	table.setColumnDescriptors(statusColDescs);
	table.setDefaultSortRules(statusSortRules);
	table.setRows(getRows(key));
      }
      table.setSummaryInfo(getSummaryInfo(key));
    }

    public boolean requiresKey() {
      return false;
    }

    private List getRows(String key) {
      List table = new ArrayList();
      int ix = 0;
      for (ListIterator iter = getQueueSnapshot().listIterator();
	   iter.hasNext();) {
	table.add(makeRow((HashTask)iter.next(), false, ix++));
      }
      for (ListIterator iter = getCompletedSnapshot().listIterator();
	   iter.hasNext();) {
	Map row = makeRow((HashTask)iter.next(), true, 0);
	// if both parts of the table are present (ix is number of pending
	// requests), add a separator before the first displayed completed
	// request (which is the last one in the history list)
	if (ix != 0 && !iter.hasNext()) {
	  row.put(StatusTable.ROW_SEPARATOR, "");
	}
	table.add(row);
      }
      return table;
    }

    private Map makeRow(HashTask task, boolean done, int qpos) {
      Map row = new HashMap();
      row.put("sort",
	      new Long((done ? -task.getFinishDate().getTime() :
			task.getLatestFinish().getExpiration().getTime())));
      row.put("sort2", new Long(task.hashReqSeq));
      row.put("sched", new Integer(task.hashReqSeq));
      row.put("state", task.getState(done));
      row.put("au", task.urlset.getArchivalUnit().getName());
      row.put("cus", task.urlset.getSpec());
      row.put("type", task.typeString());
      row.put("deadline", task.getLatestFinish());
      row.put("estimate", new Long(task.getOrigEst()));
      long timeUsed = task.getTimeUsed();
      Object used = new Long(timeUsed);
      if (task.hasOverrun()) {
	StatusTable.DisplayedValue val = new StatusTable.DisplayedValue(used);
	val.setColor("red");
	used = val;
      }
      row.put("timeused", used);
      row.put("bytesHashed", new Long(task.bytesHashed));
      if (timeUsed > 0 && task.bytesHashed > 0) {
	row.put("rate", hashRate(BigInteger.valueOf(task.bytesHashed),
				 timeUsed));
      }
      return row;
    }

    private List getSummaryInfo(String key) {
      List res = new ArrayList();
      res.add(new StatusTable.SummaryInfo("Total bytes hashed",
					  ColumnDescriptor.TYPE_INT,
					  totalBytesHashed));
      res.add(new StatusTable.SummaryInfo("Total hash time",
					  ColumnDescriptor.TYPE_TIME_INTERVAL,
					  new Long(totalTime)));
      if (totalTime != 0) {
	res.add(new StatusTable.SummaryInfo("Bytes/ms",
					    ColumnDescriptor.TYPE_STRING,
					    hashRate(totalBytesHashed,
						     totalTime)));
      }
      return res;
    }
  }

  String hashRate(BigInteger bytes, long time) {
    BigInteger bigTotal = BigInteger.valueOf(time);
    long bpms = bytes.divide(bigTotal).intValue();
    if (bpms >= 100) {
      return Long.toString(bpms);
    } else {
      long bpsec =
	bytes.multiply(big1000).divide(bigTotal).intValue();
      return fmt_2dec.format((double)bpsec / (double)1000);
    }
  }    

  static NumberFormat bigIntFmt = NumberFormat.getInstance();

  class HashOverview implements OverviewAccessor {

    public Object getOverview(String tableName, BitSet options) {
      List res = new ArrayList();

      String bytes = bigIntFmt.format(totalBytesHashed) + " bytes hashed";
      res.add(bytes);
      if (totalTime != 0) {
	res.add(" in " + StringUtil.timeIntervalToString(totalTime));
	res.add(" at " + hashRate(totalBytesHashed, totalTime) + " bytes/ms");
      }
      int wait = queue.size();
      if (wait != 0) {
	res.add(wait + " waiting");
      }
      String summ = StringUtil.separatedString(res, ", ");
      return new StatusTable.Reference(summ, HASH_STATUS_TABLE);
    }
  }

  static class TaskState implements Comparable {
    String name;
    int order;

    TaskState(String name, int order) {
      this.name = name;
      this.order = order;
    }

    public int compareTo(Object o) {
      return order - ((TaskState)o).order;
    }
    public String toString() {
      return name;
    }
  }
  static final TaskState TASK_STATE_RUN = new TaskState("Run", 1);
  static final TaskState TASK_STATE_WAIT = new TaskState("Wait", 2);
  static final TaskState TASK_STATE_DONE = new TaskState("Done", 3);

  static final StatusTable.DisplayedValue TASK_STATE_TIMEOUT =
    new StatusTable.DisplayedValue(new TaskState("Timeout", 3))
    .setColor("red");
  static final StatusTable.DisplayedValue TASK_STATE_RECALC_UNFINISHED =
    new StatusTable.DisplayedValue(new TaskState("Recalc Not Done", 3))
    .setColor("orange");
  static final StatusTable.DisplayedValue TASK_STATE_ERROR =
    new StatusTable.DisplayedValue(new TaskState("Error", 3))
    .setColor("red");
}<|MERGE_RESOLUTION|>--- conflicted
+++ resolved
@@ -1,9 +1,5 @@
 /*
-<<<<<<< HEAD
- * $Id: HashSvcSchedImpl.java,v 1.28.2.2 2015-01-20 22:17:14 tlipkis Exp $
-=======
  * $Id$
->>>>>>> d652d52d
  */
 
 /*
