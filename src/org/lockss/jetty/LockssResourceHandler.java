/*
<<<<<<< HEAD
 * $Id: LockssResourceHandler.java,v 1.19.12.1 2015-01-22 04:22:42 thib_gc Exp $
=======
 * $Id$
>>>>>>> d652d52d
 */

/*

Copyright (c) 2000-2015 Board of Trustees of Leland Stanford Jr. University,
all rights reserved.

Permission is hereby granted, free of charge, to any person obtaining a copy
of this software and associated documentation files (the "Software"), to deal
in the Software without restriction, including without limitation the rights
to use, copy, modify, merge, publish, distribute, sublicense, and/or sell
copies of the Software, and to permit persons to whom the Software is
furnished to do so, subject to the following conditions:

The above copyright notice and this permission notice shall be included in
all copies or substantial portions of the Software.

THE SOFTWARE IS PROVIDED "AS IS", WITHOUT WARRANTY OF ANY KIND, EXPRESS OR
IMPLIED, INCLUDING BUT NOT LIMITED TO THE WARRANTIES OF MERCHANTABILITY,
FITNESS FOR A PARTICULAR PURPOSE AND NONINFRINGEMENT.  IN NO EVENT SHALL
STANFORD UNIVERSITY BE LIABLE FOR ANY CLAIM, DAMAGES OR OTHER LIABILITY,
WHETHER IN AN ACTION OF CONTRACT, TORT OR OTHERWISE, ARISING FROM, OUT OF OR
IN CONNECTION WITH THE SOFTWARE OR THE USE OR OTHER DEALINGS IN THE SOFTWARE.

Except as contained in this notice, the name of Stanford University shall not
be used in advertising or otherwise to promote the sale, use or other dealings
in this Software without prior written authorization from Stanford University.

*/
// Portions of this code are:
// ===========================================================================
// Copyright (c) 1996-2002 Mort Bay Consulting Pty. Ltd. All rights reserved.
<<<<<<< HEAD
// $Id: LockssResourceHandler.java,v 1.19.12.1 2015-01-22 04:22:42 thib_gc Exp $
=======
// $Id$
>>>>>>> d652d52d
// ---------------------------------------------------------------------------

package org.lockss.jetty;

import java.io.*;
import java.util.*;

import org.apache.commons.logging.Log;
import org.mortbay.http.*;
import org.mortbay.http.handler.*;
import org.mortbay.log.LogFactory;
import org.mortbay.util.*;

import com.sun.jimi.core.*;
import com.sun.jimi.core.raster.JimiRasterImage;

import org.lockss.app.LockssDaemon;
import org.lockss.config.CurrentConfig;
import org.lockss.plugin.CachedUrl;
import org.lockss.proxy.ProxyManager;
import org.lockss.util.*;

/** Extension of ResourceHandler that allows flexibility in finding the
 * Resource.  Mostly copied here because some things in ResourceHandler
 * aren't public or protected. */
public class LockssResourceHandler extends AbstractHttpHandler {
    private static Log log = LogFactory.getLog(ResourceHandler.class);

    /* ----------------------------------------------------------------- */
    private LockssDaemon theDaemon = null;
    private ProxyManager proxyMgr = null;
    private boolean _acceptRanges=true;
    private boolean _redirectWelcomeFiles ;
    private String _redirectRootTo ;
    private String[] _methods=null;
    private String _allowed;
    private boolean _dirAllowed=true;
    private int _minGzipLength =-1;
    private StringMap _methodMap = new StringMap();
    {
        setAllowedMethods(new String[]
            {
                HttpRequest.__GET,
                HttpRequest.__MOVE,
                HttpRequest.__POST,
                HttpRequest.__HEAD,
                HttpRequest.__OPTIONS,
                HttpRequest.__TRACE
            });
    }

    /* ----------------------------------------------------------------- */
    /** Construct a ResourceHandler.
     */
    public LockssResourceHandler(LockssDaemon daemon)
    {
      theDaemon = daemon;
      proxyMgr = theDaemon.getProxyManager();
    }


    /* ----------------------------------------------------------------- */
    public synchronized void start()
        throws Exception
    {
        super.start();
    }

    /* ----------------------------------------------------------------- */
    public void stop()
        throws InterruptedException
    {
        super.stop();
    }

    public void setRedirectRootTo(String target) {
      _redirectRootTo = target;
    }

    /* ------------------------------------------------------------ */
    public String[] getAllowedMethods()
    {
        return _methods;
    }

    /* ------------------------------------------------------------ */
    public void setAllowedMethods(String[] methods)
    {
        StringBuffer b = new StringBuffer();
        _methods=methods;
        _methodMap.clear();
        for (int i=0;i<methods.length;i++)
        {
            _methodMap.put(methods[i],methods[i]);
            if (i>0)
                b.append(',');
            b.append(methods[i]);
        }
        _allowed=b.toString();
    }

    /* ------------------------------------------------------------ */
    public boolean isMethodAllowed(String method)
    {
        return _methodMap.get(method)!=null;
    }

    /* ------------------------------------------------------------ */
    public String getAllowedString()
    {
        return _allowed;
    }

    /* ------------------------------------------------------------ */
    public boolean isDirAllowed()
    {
        return _dirAllowed;
    }

    /* ------------------------------------------------------------ */
    public void setDirAllowed(boolean dirAllowed)
    {
        _dirAllowed = dirAllowed;
    }

    /* ------------------------------------------------------------ */
    public boolean isAcceptRanges()
    {
        return _acceptRanges;
    }

    /* ------------------------------------------------------------ */
    /**
     * @return True if welcome files are redirected to. False if forward is used.
     */
    public boolean getRedirectWelcome()
    {
        return _redirectWelcomeFiles;
    }

    /* ------------------------------------------------------------ */
    /**
     * @param redirectWelcome True if welcome files are redirected to. False
     * if forward is used.
     */
    public void setRedirectWelcome(boolean redirectWelcome)
    {
        _redirectWelcomeFiles = redirectWelcome;
    }

    /* ------------------------------------------------------------ */
    /** Set if the handler accepts range requests.
     * Default is false;
     * @param ar True if the handler should accept ranges
     */
    public void setAcceptRanges(boolean ar)
    {
        _acceptRanges=ar;
    }

    /* ------------------------------------------------------------ */
    /** Get minimum content length for GZIP encoding.
     * @return Minimum length of content for gzip encoding or -1 if disabled.
     */
    public int getMinGzipLength()
    {
        return _minGzipLength;
    }

    /* ------------------------------------------------------------ */
    /** Set minimum content length for GZIP encoding.
     * @param minGzipLength If set to a positive integer, then static content
     * larger than this will be served as gzip content encoded
     * if a matching resource is found ending with ".gz"
     */
    public void setMinGzipLength(int minGzipLength)
    {
        _minGzipLength = minGzipLength;
    }


    /* ------------------------------------------------------------ */
    /** get Resource to serve.
     * Map a path to a resource. The default implementation calls
     * HttpContext.getResource but derived handers may provide
     * their own mapping.
     * @param pathInContext The path to find a resource for.
     * @return The resource to serve.
     */
    protected Resource getResource(HttpRequest request, String pathInContext)
        throws IOException
    {
        return getHttpContext().getResource(pathInContext);
    }

    /* ------------------------------------------------------------ */
    public void handle(String pathInContext,
                       String pathParams,
                       HttpRequest request,
                       HttpResponse response)
        throws HttpException, IOException
    {
        Resource resource = getResource(request, pathInContext);
        if (resource==null)
            return;

        // Is the method allowed?
        if (!isMethodAllowed(request.getMethod()))
        {
            if(log.isDebugEnabled())log.debug("Method not allowed: "+request.getMethod());
            if (resource.exists())
            {
                setAllowHeader(response);
                response.sendError(HttpResponse.__405_Method_Not_Allowed);
            }
            return;
        }

        // Handle the request
        try
        {
            if(log.isDebugEnabled())log.debug("PATH="+pathInContext+" RESOURCE="+resource);

            // check filename
            String method=request.getMethod();
            if (method.equals(HttpRequest.__GET) ||
                method.equals(HttpRequest.__POST) ||
                method.equals(HttpRequest.__HEAD))
                handleGet(request, response, pathInContext, pathParams, resource);
            else if (method.equals(HttpRequest.__PUT))
                handlePut(request, response, pathInContext, resource);
            else if (method.equals(HttpRequest.__DELETE))
                handleDelete(request, response, pathInContext, resource);
            else if (method.equals(HttpRequest.__OPTIONS))
                handleOptions(response, pathInContext);
            else if (method.equals(HttpRequest.__MOVE))
                handleMove(request, response, pathInContext, resource);
            else if (method.equals(HttpRequest.__TRACE))
                handleTrace(request, response);
            else
            {
                if(log.isDebugEnabled())log.debug("Unknown action:"+method);
                // anything else...
                try{
                    if (resource.exists())
                        response.sendError(HttpResponse.__501_Not_Implemented);
                }
                catch(Exception e) {LogSupport.ignore(log,e);}
            }
        }
        catch(IllegalArgumentException e)
        {
            LogSupport.ignore(log,e);
        }
        finally
        {
            if (resource!=null && !(resource instanceof CachedResource))
                resource.release();
        }
    }

    /* ------------------------------------------------------------------- */
    public void handleGet(HttpRequest request,
                          HttpResponse response,
                          String pathInContext,
                          String pathParams,
                          Resource resource)
        throws IOException
    {
        if(log.isDebugEnabled())log.debug("Looking for "+resource);

        if (resource!=null && resource.exists())
        {
            // check if directory
            if (resource.isDirectory())
            {
                if (!pathInContext.endsWith("/") && !pathInContext.equals("/"))
                {
                    log.debug("Redirect to directory/");

                    String q=request.getQuery();
                    StringBuffer buf=request.getRequestURL();
                    if (q!=null&&q.length()!=0)
                    {
                        buf.append('?');
                        buf.append(q);
                    }
                    response.setField(HttpFields.__Location, URI.addPaths(buf.toString(),"/"));
                    response.setStatus(302);
                    request.setHandled(true);
                    return;
                }

		if (_redirectRootTo != null && pathInContext.equals("/")) {
		  log.debug("Redirect root to " + _redirectRootTo);

		  String q=request.getQuery();
		  StringBuffer buf=request.getRequestURL();
		  if (q!=null&&q.length()!=0) {
		    buf.append('?');
		    buf.append(q);
		  }
		  response.setField(HttpFields.__Location,
				    URI.addPaths(buf.toString(),
						 _redirectRootTo));
		  response.setStatus(302);
		  request.setHandled(true);
		  return;
                }

                // See if index file exists
                String welcome=getHttpContext().getWelcomeFile(resource);
                if (welcome!=null)
                {
                    // Forward to the index
                    String ipath=URI.addPaths(pathInContext,welcome);
                    if (_redirectWelcomeFiles)
                    {
                        // Redirect to the index
                        ipath=URI.addPaths(getHttpContext().getContextPath(),ipath);
                        response.setContentLength(0);
                        response.sendRedirect(ipath);
                    }
                    else
                    {
                        URI uri=request.getURI();
                        uri.setPath(URI.addPaths(uri.getPath(),welcome));
                        getHttpContext().handle(ipath,pathParams,request,response);
                    }
                    return;
                }

                // Check modified dates
                if (!passConditionalHeaders(request,response,resource))
                    return;
                // If we got here, no forward to index took place
                sendDirectory(request,response,resource,pathInContext.length()>1);
            }
            else if (handleLockssRedirect(request, response, pathInContext,
					  pathParams, resource))
            {
	      return;
	    }
            // check if it is a file
            else if (resource.exists())
            {
                // Check modified dates
                if (!passConditionalHeaders(request,response,resource))
                    return;
                sendData(request,response,pathInContext,resource,true);
            }
            else
                // don't know what it is
                log.warn("Unknown file type");
        }
    }

  // CachedUrls may have content, yet specify a redirect elsewhere.  The
  // redirect must be returned to the requestor.
  boolean handleLockssRedirect(HttpRequest request,
			       HttpResponse response,
			       String pathInContext,
			       String pathParams,
			       Resource resource) {
    if (!(resource instanceof CuUrlResource)) {
      return false;
    }
    CuUrlResource cur = (CuUrlResource)resource;
    String nodeUrl = cur.getProperty(CachedUrl.PROPERTY_NODE_URL);
    String rTo = cur.getProperty(CachedUrl.PROPERTY_REDIRECTED_TO);
    String reqUrl = request.getRequestURL().toString();
    // follow any redirect property, unless it points at current URL.  (Can
    // happen on "directory" nodes, which have two names, with and without
    // slash.)
    if (rTo != null) {
      if (rTo.equals(reqUrl)) {
	return false;
      } else {
	sendLockssRedirect(request, response, pathInContext,
			   pathParams, resource, rTo);
	return true;
      }
    } else
      // Can't count on directory node having a redirected-to property,
      // bacause it might have been with a final slash, hence no redirect.
      // If request path doesn't end with slash but node's path does,
      // then this is a request for a node that's actually a "directory",
      // so issue the redirect.
      if (!pathInContext.endsWith("/")) {
	URI nodeUri = new URI(nodeUrl);
	if (nodeUri.getPath().endsWith("/")) {
	  sendLockssRedirect(request, response, pathInContext,
			     pathParams, resource, nodeUrl);
	  return true;
	}
      }
    return false;
  }

  void sendLockssRedirect(HttpRequest request,
			  HttpResponse response,
                          String pathInContext,
                          String pathParams,
			  Resource resource,
			  String to) {
    response.setField(HttpFields.__Location, to);
    response.setStatus(HttpResponse.__301_Moved_Permanently);
    request.setHandled(true);
  }

    /* ------------------------------------------------------------ */
    /* Check modification date headers.
     */
    private boolean passConditionalHeaders(HttpRequest request,
                                           HttpResponse response,
                                           Resource resource)
        throws IOException
    {
        if (!request.getMethod().equals(HttpRequest.__HEAD))
        {
            // If we have meta data for the file
            // Try a direct match for most common requests. Avoids
            // parsing the date.
            ResourceCache.ResourceMetaData metaData =
                (ResourceCache.ResourceMetaData)resource.getAssociate();
            if (metaData != null && resource.lastModified() > 0)
            {
                String ifms=request.getField(HttpFields.__IfModifiedSince);
                String mdlm=metaData.getLastModified();
                if (ifms != null && mdlm != null && ifms.equals(mdlm))
                {
                    response.setStatus(HttpResponse.__304_Not_Modified);
                    request.setHandled(true);
                    return false;
                }
            }


            long date=0;
            // Parse the if[un]modified dates and compare to resource

            if ((date=request.getDateField(HttpFields.__IfUnmodifiedSince))>0)
            {
                if (resource.lastModified()/1000 > date/1000)
                {
                    response.sendError(HttpResponse.__412_Precondition_Failed);
                    return false;
                }
            }

            if ((date=request.getDateField(HttpFields.__IfModifiedSince))>0)
            {

                if (resource.lastModified()/1000 <= date/1000)
                {
                    response.setStatus(HttpResponse.__304_Not_Modified);
                    request.setHandled(true);
                    return false;
                }
            }

        }
        return true;
    }


    /* ------------------------------------------------------------ */
    void handlePut(HttpRequest request,
                   HttpResponse response,
                   String pathInContext,
                   Resource resource)
        throws IOException
    {
        if(log.isDebugEnabled())log.debug("PUT "+pathInContext+" in "+resource);

        boolean exists=resource!=null && resource.exists();
        if (exists &&
            !passConditionalHeaders(request,response,resource))
            return;

        if (pathInContext.endsWith("/"))
        {
            if (!exists)
            {
                if (!resource.getFile().mkdirs())
                    response.sendError(HttpResponse.__403_Forbidden, "Directories could not be created");
                else
                {
                    request.setHandled(true);
                    response.setStatus(HttpResponse.__201_Created);
                    response.commit();
                }
            }
            else
            {
                request.setHandled(true);
                response.setStatus(HttpResponse.__200_OK);
                response.commit();
            }
        }
        else
        {
            try
            {
                int toRead = request.getContentLength();
                InputStream in = request.getInputStream();
                OutputStream out = resource.getOutputStream();
                if (toRead>=0)
                    IO.copy(in,out,toRead);
                else
                    IO.copy(in,out);
                out.close();
                request.setHandled(true);
                response.setStatus(exists
                                   ?HttpResponse.__200_OK
                                   :HttpResponse.__201_Created);
                response.commit();
            }
            catch (Exception ex)
            {
                log.warn(LogSupport.EXCEPTION,ex);
                response.sendError(HttpResponse.__403_Forbidden,
                                   ex.getMessage());
            }
        }
    }

    /* ------------------------------------------------------------ */
    void handleDelete(HttpRequest request,
                      HttpResponse response,
                      String pathInContext,
                      Resource resource)
        throws IOException
    {
        if(log.isDebugEnabled())log.debug("DELETE "+pathInContext+" from "+resource);

        if (!resource.exists() ||
            !passConditionalHeaders(request,response,resource))
            return;

        try
        {
            // delete the file
            if (resource.delete())
                response.setStatus(HttpResponse.__204_No_Content);
            else
                response.sendError(HttpResponse.__403_Forbidden);

            // Send response
            request.setHandled(true);
        }
        catch (SecurityException sex)
        {
            log.warn(LogSupport.EXCEPTION,sex);
            response.sendError(HttpResponse.__403_Forbidden, sex.getMessage());
        }
    }


    /* ------------------------------------------------------------ */
    void handleMove(HttpRequest request,
                    HttpResponse response,
                    String pathInContext,
                    Resource resource)
        throws IOException
    {
        if (!resource.exists() || !passConditionalHeaders(request,response,resource))
            return;


        String newPath = URI.canonicalPath(request.getField("New-uri"));
        if (newPath==null)
        {
            response.sendError(HttpResponse.__405_Method_Not_Allowed,
                               "Bad new uri");
            return;
        }

        String contextPath = getHttpContext().getContextPath();
        if (contextPath!=null && !newPath.startsWith(contextPath))
        {
            response.sendError(HttpResponse.__405_Method_Not_Allowed,
                               "Not in context");
            return;
        }


        // Find path
        try
        {
            // XXX - Check this
            String newInfo=newPath;
            if (contextPath!=null)
                newInfo=newInfo.substring(contextPath.length());
            Resource newFile = getHttpContext().getBaseResource().addPath(newInfo);

            if(log.isDebugEnabled())log.debug("Moving "+resource+" to "+newFile);
            resource.renameTo(newFile);

            response.setStatus(HttpResponse.__204_No_Content);
            request.setHandled(true);
        }
        catch (Exception ex)
        {
            log.warn(LogSupport.EXCEPTION,ex);
            setAllowHeader(response);
            response.sendError(HttpResponse.__405_Method_Not_Allowed,
                               "Error:"+ex);
            return;
        }
    }

    /* ------------------------------------------------------------ */
    void handleOptions(HttpResponse response, String pathInContext)
        throws IOException
    {
        if ("*".equals(pathInContext))
            return;
        setAllowHeader(response);
        response.commit();
    }

    /* ------------------------------------------------------------ */
    void setAllowHeader(HttpResponse response)
    {
        response.setField(HttpFields.__Allow, getAllowedString());
    }

    /* ------------------------------------------------------------ */
    public void writeHeaders(HttpResponse response,Resource resource, long count)
        throws IOException
    {
        ResourceCache.ResourceMetaData metaData =
            (ResourceCache.ResourceMetaData)resource.getAssociate();

	CuUrlResource cur = null;
	String ctype = null;
	if (resource instanceof CuUrlResource) {
	  cur = (CuUrlResource)resource;
	  ctype = cur.getProperty(CachedUrl.PROPERTY_CONTENT_TYPE);
	}
	if (ctype == null) {
	  ctype = metaData.getMimeType();
	}
        response.setContentType(ctype);
        if (count != -1)
        {
	  if (count==resource.length()) {
	    response.setField(HttpFields.__ContentLength,metaData.getLength());
	  } else {
	    if (count < Integer.MAX_VALUE) {
	      response.setContentLength((int)count);
	    } else {
	      response.setField(HttpFields.__ContentLength,
				Long.toString(count));
	    }
	  }
	}

	if (resource.lastModified() > 0) {
	  response.setField(HttpFields.__LastModified,
			    metaData.getLastModified());
	}

        if (_acceptRanges && response.getHttpRequest().getDotVersion()>0)
            response.setField(HttpFields.__AcceptRanges,"bytes");

	if (cur != null) {
	  addStoredHeaders(response, cur);
	}
    }

  // Headers that should never be copied from one connection to another.
  // Copied from ProxyHandler._DontProxyHeaders
  String[] DONT_PROXY_HEADERS = {
    HttpFields.__Connection,
    HttpFields.__ProxyConnection,
    HttpFields.__Connection,
    HttpFields.__KeepAlive,
    HttpFields.__TransferEncoding,
    HttpFields.__TE,
    HttpFields.__Trailer,
    HttpFields.__ProxyAuthorization,
    HttpFields.__ProxyAuthenticate,
    HttpFields.__Upgrade,
  };

  private void addStoredHeaders(HttpResponse response,
				CuUrlResource cur) {
    Map<String,List<String>> hdrMap = cur.getPropertyMap();
    for (Map.Entry<String,List<String>> ent : hdrMap.entrySet()) {
      String key = ent.getKey();
      List<String> valLst = ent.getValue();

      // CuUrlResource always produces one-element lists; skip if malformed
      if (valLst.size() != 1) {
	log.warn("Unexpected CuUrlResource property list for " +
		 key + " (" + valLst.size() + " items): " + valLst);
	continue;
      }

      // Maintain the original value of some keys by prefixing with orig_
      if (isHeaderKey(key, CachedUrl.LOCKSS_PREFIX_ORIG_PROPERTIES)) {
	String prefKey = origPrefix(key);
	// Don't replace existing orig_ header
	if (response.getField(prefKey) != null) {
	  continue;
	}
	response.setField(prefKey, valLst.get(0));
	continue;
      }

      // Skip keys that already have a value in the response
      if (response.getField(key) != null) {
	continue;
      }

      // Skip internal props and connection-oriented props
      if (isHeaderKey(key, CachedUrl.LOCKSS_INTERNAL_PROPERTIES) ||
	  isHeaderKey(key, DONT_PROXY_HEADERS)) {
	continue;
      }

      // If configured to copy response props, or if this is an audit prop
      // (repair info, checksum) that we're configured to include, store it
      // in the response.
      if (isHeaderKey(key, CachedUrl.LOCKSS_AUDIT_PROPERTIES)
	  ? proxyMgr.isIncludeLockssAuditProps()
	  : proxyMgr.isCopyStoredResponseHeaders()) {

	response.setField(key, valLst.get(0));
      }
    }
  }

  boolean isHeaderKey(String key, String[] keyset) {
    for (String s : keyset) {
      if (key.equalsIgnoreCase(s)) {
	return true;
      }
    }
    return false;
  }

  private String origPrefix(String s) {
    return CuResourceHandler.ORIG_HEADER_PREFIX + s;
  }

    /* ------------------------------------------------------------ */
    public void sendData(HttpRequest request,
                         HttpResponse response,
                         String pathInContext,
                         Resource resource,
                         boolean writeHeaders)
        throws IOException
    {
        long resLength=resource.length();

        //  see if there are any range headers
        Enumeration reqRanges =
            request.getDotVersion()>0
            ?request.getFieldValues(HttpFields.__Range)
            :null;

        if (!writeHeaders || reqRanges == null || !reqRanges.hasMoreElements())
        {
            // look for a gziped content.
            Resource data=resource;
            if (_minGzipLength>0)
            {
                String accept=request.getField(HttpFields.__AcceptEncoding);
                if (accept!=null && resLength>_minGzipLength &&
                    !pathInContext.endsWith(".gz"))
                {
                    Resource gz = getHttpContext().getResource(pathInContext+".gz");
                    if (gz.exists() && accept.indexOf("gzip")>=0)
                    {
                        if(log.isDebugEnabled())log.debug("gzip="+gz);
                        response.setField(HttpFields.__ContentEncoding,"gzip");
                        data=gz;
                        resLength=data.length();
                    }
                }
            }
            writeHeaders(response,resource,resLength);

            request.setHandled(true);

	    // (sethm) Begin content rewrite hack.
	    //
	    // Content Rewriting: If the PARAM_REWRITE_GIF_PNG
	    // config parameter is set, and this is GIF content, use
	    // JIMI to rewrite as PNG

	    InputStream in = data.getInputStream();
	    OutputStream out = null;
	    boolean enableRewrite =
              CurrentConfig.getCurrentConfig().getBoolean(ProxyManager.PARAM_REWRITE_GIF_PNG,
                                                          ProxyManager.DEFAULT_REWRITE_GIF_PNG);
	    if (!proxyMgr.isRepairRequest(request) &&
		enableRewrite &&
		"image/gif".equals(HeaderUtil.getMimeTypeFromContentType(response.getContentType())) &&
		"from-cache".equals(response.getField("X-Lockss"))) {
	      try {
		JimiRasterImage img =
		  Jimi.getRasterImage(in, Jimi.SYNCHRONOUS);
		// Content length cannot be known before the data is
		// written.  Remove the Content-Length header.
		response.removeField("Content-Length");
		response.setContentType("image/png");
		out = response.getOutputStream();
		Jimi.putImage("image/png", img, out);
		out.flush();
	      } catch (JimiException ex) {
		throw new IOException(ex.getMessage());
	      }
	    } else {
	      out = response.getOutputStream();
	      IO.copy(in, out, resLength);
	    }

	    if (in != null) {
	      in.close();
	    }
	    if (out != null) {
	      out.close();
	    }

	    // End hack.
	    //
            // OutputStream out = response.getOutputStream();
            // data.writeTo(out,0,resLength);
	    //

            return;
        }

        // Parse the satisfiable ranges
        List ranges =InclusiveByteRange.satisfiableRanges(reqRanges,resLength);
        if(log.isDebugEnabled())log.debug("ranges: " + reqRanges + " == " + ranges);

        //  if there are no satisfiable ranges, send 416 response
        if (ranges==null || ranges.size()==0)
        {
            log.debug("no satisfiable ranges");
            writeHeaders(response, resource, resLength);
            response.setStatus(HttpResponse.__416_Requested_Range_Not_Satisfiable);
            response.setReason((String)HttpResponse.__statusMsg
                               .get(TypeUtil.newInteger(HttpResponse.__416_Requested_Range_Not_Satisfiable)));

            response.setField(HttpFields.__ContentRange,
                              InclusiveByteRange.to416HeaderRangeString(resLength));

            OutputStream out = response.getOutputStream();
            resource.writeTo(out,0,resLength);
            request.setHandled(true);
            return;
        }


        //  if there is only a single valid range (must be satisfiable
        //  since were here now), send that range with a 216 response
        if ( ranges.size()== 1)
        {
            InclusiveByteRange singleSatisfiableRange =
                (InclusiveByteRange)ranges.get(0);
            if(log.isDebugEnabled())log.debug("single satisfiable range: " + singleSatisfiableRange);
            long singleLength = singleSatisfiableRange.getSize(resLength);
            writeHeaders(response,resource,singleLength);
            response.setStatus(HttpResponse.__206_Partial_Content);
            response.setReason((String)HttpResponse.__statusMsg
                               .get(TypeUtil.newInteger(HttpResponse.__206_Partial_Content)));
            response.setField(HttpFields.__ContentRange,
                              singleSatisfiableRange.toHeaderRangeString(resLength));
            OutputStream out = response.getOutputStream();
            resource.writeTo(out,
                             singleSatisfiableRange.getFirst(resLength),
                             singleLength);
            request.setHandled(true);
            return;
        }


        //  multiple non-overlapping valid ranges cause a multipart
        //  216 response which does not require an overall
        //  content-length header
        //
        ResourceCache.ResourceMetaData metaData =
            (ResourceCache.ResourceMetaData)resource.getAssociate();
        String encoding = metaData.getMimeType();
        MultiPartResponse multi = new MultiPartResponse(response);
        response.setStatus(HttpResponse.__206_Partial_Content);
        response.setReason((String)HttpResponse.__statusMsg
                           .get(TypeUtil.newInteger(HttpResponse.__206_Partial_Content)));

	// If the request has a "Request-Range" header then we need to
	// send an old style multipart/x-byteranges Content-Type. This
	// keeps Netscape and acrobat happy. This is what Apache does.
	String ctp;
	if (request.containsField(HttpFields.__RequestRange))
	    ctp = "multipart/x-byteranges; boundary=";
	else
	    ctp = "multipart/byteranges; boundary=";
	response.setContentType(ctp+multi.getBoundary());

        InputStream in=(resource instanceof CachedResource)
            ?null:resource.getInputStream();
        OutputStream out = response.getOutputStream();
        long pos=0;

        for (int i=0;i<ranges.size();i++)
        {
            InclusiveByteRange ibr = (InclusiveByteRange) ranges.get(i);
            String header=HttpFields.__ContentRange+": "+
                ibr.toHeaderRangeString(resLength);
            if(log.isDebugEnabled())log.debug("multi range: "+encoding+" "+header);
            multi.startPart(encoding,new String[]{header});

            long start=ibr.getFirst(resLength);
            long size=ibr.getSize(resLength);
            if (in!=null)
            {
                // Handle non cached resource
                if (start<pos)
                {
                    in.close();
                    in=resource.getInputStream();
                    pos=0;
                }
                while (pos<start)
                {
                    pos += in.skip(start-pos);
                }
                IO.copy(in,out,size);
                pos+=size;
            }
            else
                // Handle cached resource
                resource.writeTo(out,start,size);

        }
        if (in!=null)
            in.close();
        multi.close();

        request.setHandled(true);

        return;
    }


    /* ------------------------------------------------------------------- */
    void sendDirectory(HttpRequest request,
                       HttpResponse response,
                       Resource resource,
                       boolean parent)
        throws IOException
    {
        if (!_dirAllowed)
        {
            response.sendError(HttpResponse.__403_Forbidden);
            return;
        }

        request.setHandled(true);

        if(log.isDebugEnabled())log.debug("sendDirectory: "+resource);
        byte[] data=null;
        if (resource instanceof CachedResource)
            data=((CachedResource)resource).getCachedData();

        if (data==null)
        {
            String base = URI.addPaths(request.getPath(),"/");
            String dir = resource.getListHTML(base,parent);
            if (dir==null)
            {
                response.sendError(HttpResponse.__403_Forbidden,
                                   "No directory");
                return;
            }
            data=dir.getBytes("UTF8");
            if (resource instanceof CachedResource)
                ((CachedResource)resource).setCachedData(data);
        }

        response.setContentType("text/html; charset=UTF8");
        response.setContentLength(data.length);

        if (request.getMethod().equals(HttpRequest.__HEAD))
        {
            response.commit();
            return;
        }

        response.getOutputStream().write(data,0,data.length);
        response.commit();
    }
}<|MERGE_RESOLUTION|>--- conflicted
+++ resolved
@@ -1,9 +1,5 @@
 /*
-<<<<<<< HEAD
- * $Id: LockssResourceHandler.java,v 1.19.12.1 2015-01-22 04:22:42 thib_gc Exp $
-=======
  * $Id$
->>>>>>> d652d52d
  */
 
 /*
@@ -36,11 +32,7 @@
 // Portions of this code are:
 // ===========================================================================
 // Copyright (c) 1996-2002 Mort Bay Consulting Pty. Ltd. All rights reserved.
-<<<<<<< HEAD
-// $Id: LockssResourceHandler.java,v 1.19.12.1 2015-01-22 04:22:42 thib_gc Exp $
-=======
 // $Id$
->>>>>>> d652d52d
 // ---------------------------------------------------------------------------
 
 package org.lockss.jetty;
