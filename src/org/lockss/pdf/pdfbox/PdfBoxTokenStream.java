--- conflicted
+++ resolved
@@ -1,9 +1,5 @@
 /*
-<<<<<<< HEAD
- * $Id: PdfBoxTokenStream.java,v 1.6.2.1 2015-02-03 23:41:03 thib_gc Exp $
-=======
  * $Id$
->>>>>>> d652d52d
  */
 
 /*
