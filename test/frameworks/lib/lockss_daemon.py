--- conflicted
+++ resolved
@@ -1,10 +1,6 @@
 """LOCKSS daemon interface library."""
 
-<<<<<<< HEAD
-# $Id: lockss_daemon.py,v 1.41.2.2 2014-12-28 08:39:38 tlipkis Exp $
-=======
 # $Id$
->>>>>>> d652d52d
 
 __copyright__ = '''\
 Copyright (c) 2000-2014 Board of Trustees of Leland Stanford Jr. University,
