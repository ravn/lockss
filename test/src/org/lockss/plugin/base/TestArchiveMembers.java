--- conflicted
+++ resolved
@@ -1,9 +1,5 @@
 /*
-<<<<<<< HEAD
- * $Id: TestArchiveMembers.java,v 1.11.2.1 2015-01-12 04:55:53 tlipkis Exp $
-=======
  * $Id$
->>>>>>> d652d52d
  */
 
 /*
