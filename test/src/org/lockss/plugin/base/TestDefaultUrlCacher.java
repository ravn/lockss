--- conflicted
+++ resolved
@@ -1,9 +1,5 @@
 /*
-<<<<<<< HEAD
- * $Id: TestDefaultUrlCacher.java,v 1.1.2.2 2014-12-27 03:27:43 tlipkis Exp $
-=======
  * $Id$
->>>>>>> d652d52d
  */
 
 /*
@@ -85,10 +81,7 @@
   private UrlData ud;
   private MockNodeManager nodeMgr = new MockNodeManager();
   private MockAuState maus;
-<<<<<<< HEAD
-=======
-
->>>>>>> d652d52d
+
 
   private static final String TEST_URL = "http://www.example.com/testDir/leaf1";
   private boolean saveDefaultSuppressStackTrace;
@@ -126,12 +119,8 @@
     mau.setAuCachedUrlSet(mcus);
     saveDefaultSuppressStackTrace =
       CacheException.setDefaultSuppressStackTrace(false);
-<<<<<<< HEAD
-    getMockLockssDaemon().getAlertManager();
-=======
     alertMgr = new MockAlertManager();
     getMockLockssDaemon().setAlertManager(alertMgr);
->>>>>>> d652d52d
     
     theDaemon.setNodeManager(nodeMgr, mau);
     maus = new MockAuState(mau);
