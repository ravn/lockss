/*
<<<<<<< HEAD
 * $Id: TestCoverageNotesFormat.java,v 1.4.36.1 2015-01-12 06:29:49 tlipkis Exp $
=======
 * $Id$
>>>>>>> d652d52d
 */

/*

Copyright (c) 2013 Board of Trustees of Leland Stanford Jr. University,
all rights reserved.

Permission is hereby granted, free of charge, to any person obtaining a copy
of this software and associated documentation files (the "Software"), to deal
in the Software without restriction, including without limitation the rights
to use, copy, modify, merge, publish, distribute, sublicense, and/or sell
copies of the Software, and to permit persons to whom the Software is
furnished to do so, subject to the following conditions:

The above copyright notice and this permission notice shall be included in
all copies or substantial portions of the Software.

THE SOFTWARE IS PROVIDED "AS IS", WITHOUT WARRANTY OF ANY KIND, EXPRESS OR
IMPLIED, INCLUDING BUT NOT LIMITED TO THE WARRANTIES OF MERCHANTABILITY,
FITNESS FOR A PARTICULAR PURPOSE AND NONINFRINGEMENT.  IN NO EVENT SHALL
STANFORD UNIVERSITY BE LIABLE FOR ANY CLAIM, DAMAGES OR OTHER LIABILITY,
WHETHER IN AN ACTION OF CONTRACT, TORT OR OTHERWISE, ARISING FROM, OUT OF OR
IN CONNECTION WITH THE SOFTWARE OR THE USE OR OTHER DEALINGS IN THE SOFTWARE.

Except as contained in this notice, the name of Stanford University shall not
be used in advertising or otherwise to promote the sale, use or other dealings
in this Software without prior written authorization from Stanford University.

*/
package org.lockss.exporter.kbart;

import java.util.*;

import org.lockss.exporter.biblio.BibliographicUtil;
import org.lockss.test.LockssTestCase;
import org.lockss.exporter.kbart.KbartTitle.Field;
import org.lockss.util.*;


/**
 * Note that single title should reduce to summary.
 *
 * @author Neil Mayo
 */
public class TestCoverageNotesFormat extends LockssTestCase {

  KbartTitle title1, title2, title1novol, title2novol, titleNoRng;
  KbartTitle trng1a, trng1b, trng2a, trng2b, trng3, trng4;
  List<KbartTitle> allTitles, rangeTitles, restrictedRangeTitles;
  StringBuilder sb;
  EnumSet<CoverageNotesFormat> nonSfx =
      EnumSet.complementOf(EnumSet.of(CoverageNotesFormat.SFX));

  @Override
  public void setUp() throws Exception {
    super.setUp();
    TimeBase.setSimulated("2014/6/1 00:00:00");
    sb = new StringBuilder();
    title1 = new KbartTitle()
        .setField(Field.PUBLICATION_TITLE, "My Journal Title")
        .setField(Field.DATE_FIRST_ISSUE_ONLINE, "1991")
        .setField(Field.DATE_LAST_ISSUE_ONLINE, "1999")
        .setField(Field.NUM_FIRST_VOL_ONLINE, "1")
        .setField(Field.NUM_LAST_VOL_ONLINE, "9")
       //.setField(Field.NUM_FIRST_ISSUE_ONLINE, TdbTestUtil.RANGE_1_START)
       //.setField(Field.NUM_LAST_ISSUE_ONLINE, TdbTestUtil.RANGE_1_END)
    ;
    // Add current year to title2
    title2 = new KbartTitle(title1)
        .setField(Field.DATE_FIRST_ISSUE_ONLINE, "2001")
        .setField(Field.DATE_LAST_ISSUE_ONLINE, ""+BibliographicUtil.getThisYear())
        .setField(Field.NUM_FIRST_VOL_ONLINE, "11")
        .setField(Field.NUM_LAST_VOL_ONLINE, "19")
    ;
    // Setup copies with no vol data
    title1novol = new KbartTitle(title1)
        .setField(Field.NUM_FIRST_VOL_ONLINE, "")
        .setField(Field.NUM_LAST_VOL_ONLINE, "")
    ;
    title2novol = new KbartTitle(title2)
        .setField(Field.NUM_FIRST_VOL_ONLINE, "")
        .setField(Field.NUM_LAST_VOL_ONLINE, "")
    ;
    // Setup a title with no range data
    titleNoRng = new KbartTitle().setField(Field.PUBLICATION_TITLE, "My Journal Title");

    // Add titles to list
    allTitles = Arrays.asList(title1, title2, title1novol, title2novol, titleNoRng);

    // Set up titles for restrictRanges test
    int gap = CoverageNotesFormat.DEFAULT_RANGE_REDUCTION_THRESHOLD;
    trng1a = new KbartTitle()
        .setField(Field.PUBLICATION_TITLE, "My Journal Title")
        .setField(Field.DATE_FIRST_ISSUE_ONLINE, "1991")
        .setField(Field.DATE_LAST_ISSUE_ONLINE, "1999");
    trng1b = new KbartTitle(trng1a)
        .setField(Field.DATE_FIRST_ISSUE_ONLINE, ""+(1999+gap))
        .setField(Field.DATE_LAST_ISSUE_ONLINE, "2003");
    trng2a = new KbartTitle(trng1a)
        .setField(Field.DATE_FIRST_ISSUE_ONLINE, ""+(2003+gap+1))
        .setField(Field.DATE_LAST_ISSUE_ONLINE, "2007");
    trng2b = new KbartTitle(trng2a)
        .setField(Field.DATE_FIRST_ISSUE_ONLINE, ""+(2007+gap-1))
        .setField(Field.DATE_LAST_ISSUE_ONLINE, ""+BibliographicUtil.getThisYear());
    // Not close enough
    trng3 = new KbartTitle(trng2a)
        .setField(Field.DATE_FIRST_ISSUE_ONLINE, ""+(2012+gap+3))
        .setField(Field.DATE_LAST_ISSUE_ONLINE, "2030");
    // No date data
    trng4 = new KbartTitle(trng2a)
        .setField(Field.DATE_FIRST_ISSUE_ONLINE, "")
        .setField(Field.DATE_LAST_ISSUE_ONLINE, "0");

    // Add titles to list
    rangeTitles = Arrays.asList(trng1a, trng1b, trng2a, trng2b, trng3, trng4);
    restrictedRangeTitles = Arrays.asList(
        new KbartTitle()
            .setField(Field.PUBLICATION_TITLE, "My Journal Title")
            .setField(Field.DATE_FIRST_ISSUE_ONLINE, "1991")
            .setField(Field.DATE_LAST_ISSUE_ONLINE, "2003"),
        new KbartTitle()
            .setField(Field.PUBLICATION_TITLE, "My Journal Title")
            .setField(Field.DATE_FIRST_ISSUE_ONLINE, ""+(2003+gap+1))
            .setField(Field.DATE_LAST_ISSUE_ONLINE, "2030"),
        trng3,
        trng4
    );
  }

  /**
   * Check each non-SFX format adds start val or appropriate length to the
   * string. Check SFX format adds the value somewhere along with the
   * appropriate operator.
   */
  public void testAppendStart() throws Exception {
    for (CoverageNotesFormat cnf : CoverageNotesFormat.values()) {
      // Renew the sb for every new cnf
      sb = new StringBuilder();
      for (KbartTitle title : allTitles) {
        cnf.appendStart(sb, title);
        assertFalse(StringUtil.isNullString(sb.toString()));
        String fldVal = title.getField(Field.DATE_FIRST_ISSUE_ONLINE);
        if (nonSfx.contains(cnf)) {
          int expPos = sb.length() - fldVal.length();
          // If showing vol and it exists, sub the length of the vol plus 2 for the bracket chars
          if (cnf.showVol) {
            int n = title.getField(Field.NUM_FIRST_VOL_ONLINE).length();
            if (n!=0) expPos -= n+2;
          }
          // Check the sb ends with an approp length string
          //System.out.format("Expecting %s in %s\n", fldVal, sb);
          assertEquals(expPos, sb.lastIndexOf(fldVal));
        } else {
          // SFX Format
          assertTrue(sb.indexOf(fldVal) >= 0);
          assertTrue(sb.indexOf(">=") > 0);
        }
      }
    }
  }


  /**
   * Check each non-SFX format adds end val or appropriate length to the
   * string. Check SFX format adds the value somewhere along with the
   * appropriate operator.
   */
  public void testAppendEnd() throws Exception {
    for (CoverageNotesFormat cnf : CoverageNotesFormat.values()) {
      // Renew the sb for every new cnf
      sb = new StringBuilder();
      for (KbartTitle title : allTitles) {
        cnf.appendEnd(sb, title);
        assertFalse(StringUtil.isNullString(sb.toString()));
        String fldVal = title.getField(Field.DATE_LAST_ISSUE_ONLINE);
        if (nonSfx.contains(cnf)) {
          int expPos = sb.length() - fldVal.length();
          // If showing vol and it exists, sub the length of the vol plus 2 for the bracket chars
          if (cnf.showVol) {
            int n = title.getField(Field.NUM_LAST_VOL_ONLINE).length();
            if (n!=0) expPos -= n+2;
          }
          // Check the sb ends with an approp length string
          //System.out.format("Expecting %s in %s\n", fldVal, sb);
          assertEquals(expPos, sb.lastIndexOf(fldVal));
        } else {
          // SFX Format
          assertTrue(sb.indexOf(fldVal) >= 0);
          assertTrue(sb.indexOf("<=") > 0);
        }
      }
    }
  }

  /**
   * Check each non-SFX format adds start val or appropriate length to the
   * string. Check SFX format adds the value somewhere along with the
   * appropriate operator.
   */
  public void testAppendEqualRange() throws Exception {
    for (CoverageNotesFormat cnf : CoverageNotesFormat.values()) {
      sb = new StringBuilder();
      for (KbartTitle title : allTitles) {
        cnf.appendEqualRange(sb, title);
        assertFalse(StringUtil.isNullString(sb.toString()));
        String fldVal = title.getField(Field.DATE_FIRST_ISSUE_ONLINE);
        if (nonSfx.contains(cnf)) {
          int expPos = sb.length() - fldVal.length();
          // If showing vol and it exists, sub the length of the vol plus 2 for the bracket chars
          if (cnf.showVol) {
            int n = title.getField(Field.NUM_FIRST_VOL_ONLINE).length();
            if (n!=0) expPos -= n+2;
          }
          // Check the sb ends with an approp length string
          assertEquals(expPos, sb.lastIndexOf(fldVal));
        } else {
          // SFX Format
          assertTrue(sb.indexOf(fldVal) >= 0);
          assertTrue(sb.indexOf("=") > 0);
          // Should not find either of the gt/lt chars with a =
          assertTrue(sb.indexOf(">=") == -1);
          assertTrue(sb.indexOf("<=") == -1);
          // Should not find the range join in the string
          // (NB Unless it is in the field value)
          assertTrue(sb.indexOf(cnf.rngJoin) == -1);
        }
      }
    }
  }

  /**
   * This method is mainly for the use of the SFX format, which needs to omit
   * the range join string if there is no end point.
   */
  public void testAppendRangeJoin_StringBuilder_Boolean() throws Exception {
    // With true, the results should be the same as appendRangeJoin with no boolean
    for (CoverageNotesFormat cnf : CoverageNotesFormat.values()) {
      sb = new StringBuilder();
      cnf.appendRangeJoin(sb, true);
      assertEquals(0, sb.indexOf(cnf.rngJoin));
    }
    // With false, the result is dependent on the format being used (SFX should
    // omit the join string)
    for (CoverageNotesFormat cnf : CoverageNotesFormat.values()) {
      sb = new StringBuilder();
      cnf.appendRangeJoin(sb, false);
      int pos = cnf==CoverageNotesFormat.SFX ? -1 : 0;
      // (NB Unless the rngJoin is in the field value)
      assertEquals(pos, sb.indexOf(cnf.rngJoin));
    }
  }

  public void testAppendRangeJoin() throws Exception {
    for (CoverageNotesFormat cnf : CoverageNotesFormat.values()) {
      sb = new StringBuilder();
      cnf.appendRangeJoin(sb);
      assertEquals(0, sb.indexOf(cnf.rngJoin));
    }
  }

  public void testAppendRangeSep() throws Exception {
    for (CoverageNotesFormat cnf : CoverageNotesFormat.values()) {
      sb = new StringBuilder();
      cnf.appendRangeSep(sb);
      assertEquals(0, sb.indexOf(cnf.rngSep));
    }
  }

  public void testConstructCoverageNote() throws Exception {
    for (CoverageNotesFormat cnf : CoverageNotesFormat.values()) {
      for (KbartTitle t : allTitles) {
        String s = cnf.constructCoverageNote(t);
        assertNotNull(s);
        // All titles should produce something except for titleNoRng
        if (t==titleNoRng) assertEquals(0, s.length());
        else assertNotEquals(0, s.length());
      }
    }

    // Note that for a single title, non-summary formats should reduce
    // to the equivalent summary format.
    for (KbartTitle t : allTitles) {
      assertEquals(CoverageNotesFormat.YEAR.constructCoverageNote(t),
          CoverageNotesFormat.YEAR_SUMMARY.constructCoverageNote(t));
      assertEquals(CoverageNotesFormat.YEAR_VOLUME.constructCoverageNote(t),
          CoverageNotesFormat.YEAR_VOLUME_SUMMARY.constructCoverageNote(t));
    }

    // Similarly, the YEAR_VOLUME format should reduce to the equivalent
    // YEAR format in the case that there is no volume data in the title
    for (KbartTitle t : Arrays.asList(title1novol, title2novol)) {
      assertEquals(CoverageNotesFormat.YEAR_VOLUME.constructCoverageNote(t),
          CoverageNotesFormat.YEAR.constructCoverageNote(t));
      assertEquals(CoverageNotesFormat.YEAR_VOLUME_SUMMARY.constructCoverageNote(t),
          CoverageNotesFormat.YEAR_SUMMARY.constructCoverageNote(t));
    }
  }

  // test-only problem, fixed on main branch
  public void xxxtestRestrictRanges() throws Exception {
    for (CoverageNotesFormat cnf : CoverageNotesFormat.values()) {
      assertIsomorphic(restrictedRangeTitles, cnf.restrictRanges(rangeTitles));
    }
  }

  public void testByName() throws Exception {
    // Check case insensitivity of byName()
    assertEquals(CoverageNotesFormat.SFX,
        CoverageNotesFormat.byName("SfX"));
    assertEquals(CoverageNotesFormat.SFX,
        CoverageNotesFormat.byName("sfx"));
    assertEquals(CoverageNotesFormat.SFX,
        CoverageNotesFormat.byName("SFX"));
    // Check default byName returns (null)
    assertNull(CoverageNotesFormat.byName(null));
    assertNull(CoverageNotesFormat.byName(" SFX "));
    assertNull(CoverageNotesFormat.byName("blah"));
  }

  public void testByName_String_CoverageNotesFormat() throws Exception {
    // Check default byName return (specified in call)
    assertEquals(CoverageNotesFormat.SFX,
        CoverageNotesFormat.byName("blah",
            CoverageNotesFormat.SFX));
    assertEquals(CoverageNotesFormat.SFX,
        CoverageNotesFormat.byName(null,
            CoverageNotesFormat.SFX));
  }

}<|MERGE_RESOLUTION|>--- conflicted
+++ resolved
@@ -1,9 +1,5 @@
 /*
-<<<<<<< HEAD
- * $Id: TestCoverageNotesFormat.java,v 1.4.36.1 2015-01-12 06:29:49 tlipkis Exp $
-=======
  * $Id$
->>>>>>> d652d52d
  */
 
 /*
@@ -302,8 +298,7 @@
     }
   }
 
-  // test-only problem, fixed on main branch
-  public void xxxtestRestrictRanges() throws Exception {
+  public void testRestrictRanges() throws Exception {
     for (CoverageNotesFormat cnf : CoverageNotesFormat.values()) {
       assertIsomorphic(restrictedRangeTitles, cnf.restrictRanges(rangeTitles));
     }
