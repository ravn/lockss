/*
<<<<<<< HEAD
 * $Id: TestBlockHasher.java,v 1.30.2.2 2014-12-28 08:37:36 tlipkis Exp $
=======
 * $Id$
>>>>>>> d652d52d
 */

/*

Copyright (c) 2000-2014 Board of Trustees of Leland Stanford Jr. University,
all rights reserved.

Permission is hereby granted, free of charge, to any person obtaining a copy
of this software and associated documentation files (the "Software"), to deal
in the Software without restriction, including without limitation the rights
to use, copy, modify, merge, publish, distribute, sublicense, and/or sell
copies of the Software, and to permit persons to whom the Software is
furnished to do so, subject to the following conditions:

The above copyright notice and this permission notice shall be included in
all copies or substantial portions of the Software.

THE SOFTWARE IS PROVIDED "AS IS", WITHOUT WARRANTY OF ANY KIND, EXPRESS OR
IMPLIED, INCLUDING BUT NOT LIMITED TO THE WARRANTIES OF MERCHANTABILITY,
FITNESS FOR A PARTICULAR PURPOSE AND NONINFRINGEMENT.  IN NO EVENT SHALL
STANFORD UNIVERSITY BE LIABLE FOR ANY CLAIM, DAMAGES OR OTHER LIABILITY,
WHETHER IN AN ACTION OF CONTRACT, TORT OR OTHERWISE, ARISING FROM, OUT OF OR
IN CONNECTION WITH THE SOFTWARE OR THE USE OR OTHER DEALINGS IN THE SOFTWARE.

Except as contained in this notice, the name of Stanford University shall not
be used in advertising or otherwise to promote the sale, use or other dealings
in this Software without prior written authorization from Stanford University.

*/

package org.lockss.hasher;

import java.util.*;
import java.io.*;
import java.security.*;

import org.lockss.test.*;
import org.lockss.daemon.*;
import org.lockss.util.*;
import org.lockss.filter.*;
import org.lockss.crawler.*;
import org.lockss.plugin.*;
import org.lockss.plugin.base.*;
import org.lockss.repository.*;

public class TestBlockHasher extends LockssTestCase {
  private static final String BASE_URL = "http://www.test.com/blah/";

  static String[] urls = {
    "lockssau:",
    BASE_URL,
    BASE_URL + "x.html",
    BASE_URL + "foo/",
    BASE_URL + "foo/1",
    BASE_URL + "foo/2",
    BASE_URL + "foo/2/a.txt",
    BASE_URL + "foo/2/b.txt",
    BASE_URL + "foo/2/c.txt",
    BASE_URL + "foo/2/d.txt",
    BASE_URL + "foo/3",
    BASE_URL + "foo/3/a.html",
    BASE_URL + "foo/3/b.html",
    BASE_URL + "foo/outside_crawl_spec/b.html",
  };

  MockArchivalUnit mau = null;
  MockMessageDigest dig = null;
  private MockLockssDaemon daemon;
  private RepositoryManager repoMgr;
  private LockssRepositoryImpl repo;
  private MockAuState maus;
  private String tempDirPath;

  public void setUp() throws Exception {
    super.setUp();
    daemon = getMockLockssDaemon();
    dig = new MockMessageDigest(); 
    mau = new MockArchivalUnit(new MockPlugin(daemon));
    tempDirPath = setUpDiskSpace();
    repoMgr = daemon.getRepositoryManager();
    repoMgr.startService();
    repo = (LockssRepositoryImpl)LockssRepositoryImpl.createNewLockssRepository(
        mau);
    daemon.setLockssRepository(repo, mau);
    repo.initService(daemon);
    repo.startService();
    MockNodeManager nodeMgr = new MockNodeManager();
    daemon.setNodeManager(nodeMgr, mau);
    maus = new MockAuState(mau);
    nodeMgr.setAuState(maus);
  }

  MockArchivalUnit setupContentTree() {
    MockCachedUrlSet cus = (MockCachedUrlSet)mau.getAuCachedUrlSet();
    List files = new ArrayList();
    for (String url : urls) {
      CachedUrl cu = mau.addUrl(url, false, true);
      files.add(cu);
      if (url.matches(".*outside_crawl_spec.*")) {
	mau.removeUrlToBeCached(url);
      }
    }
    cus.setHashItSource(files);
    return mau;
  }

  void addContent(MockArchivalUnit mau, String url, String content) {
    MockCachedUrl cu = (MockCachedUrl)mau.makeCachedUrl(url);
    cu.setContent(content);
  }
  
  void addContent(MockArchivalUnit mau, String url, String content,
		  CIProperties props) {
    MockCachedUrl cu = (MockCachedUrl)mau.makeCachedUrl(url);
    cu.setContent(content);
    cu.setProperties(props);
  }
  
  CachedUrl addVersion(MockArchivalUnit mau, String url, String content) {
    MockCachedUrl cu = (MockCachedUrl)mau.makeCachedUrl(url);
    return cu.addVersion(content);
  }

  CachedUrl addVersionAndChecksum(MockArchivalUnit mau, String url,
				  String content, String checksum) {
    CachedUrl ret = addVersion(mau, url, content);
    ret.addProperty(CachedUrl.PROPERTY_CHECKSUM, checksum);
    return ret;
  }

  private long hashToEnd(CachedUrlSetHasher hasher, int stepSize)
      throws IOException {
    long cnt = 0;
    while (!hasher.finished()) {
      cnt += hasher.hashStep(stepSize);
    }
    return cnt;
  }

  /** Return array of bytes in string */
  byte[] bytes(String str) {
    return str.getBytes();
  }

  /** Return array of bytes in concatenated strings */
  byte[] bytes(String s1, String s2) {
    return (s1 + s2).getBytes();
  }

  static final byte[][] EMPTY_BYTE_ARRAY_ARRAY = new byte[0][];

  void assertEvent(String expectedUrl, String expectedString,
		   Object eventObj) {
    assertEvent(expectedUrl, expectedString, eventObj, false);
  }

  void assertEvent(String expectedUrl, String expectedString,
		   Object eventObj, boolean includeUrl) {
    assertEvent(expectedUrl, expectedString.length(), expectedString,
		eventObj, includeUrl);
  }

  void assertEvent(String expectedUrl, int expectedLength,
		   String expectedString,
		   Object eventObj, boolean includeUrl) {
    if (includeUrl) {
      assertEvent(expectedUrl, expectedLength,
		  ListUtil.list(bytes(expectedUrl + expectedString)),
		  eventObj);
    } else {
      assertEvent(expectedUrl, expectedLength,
		  ListUtil.list(bytes(expectedString)), eventObj);
    }
  }

  void assertEvent(String expectedUrl, long expectedLength, List hashed,
		   Object eventObj) {
    assertEvent(expectedUrl, expectedLength,
		(byte[][])hashed.toArray(EMPTY_BYTE_ARRAY_ARRAY),
		eventObj);
  }

  void assertEvent(String expectedUrl,
		   long expectedUnfilteredLength, long expectedFilteredLength,
		   String expectedString, Object eventObj, boolean includeUrl) {
    assertEvent(expectedUrl, expectedUnfilteredLength, expectedFilteredLength,
		( includeUrl
		  ? ListUtil.list(bytes(expectedUrl + expectedString))
		  : ListUtil.list(bytes(expectedString))),
		eventObj);
  }

  void assertEvent(String expectedUrl,
		   long expectedUnfilteredLength, long expectedFilteredLength,
		   List hashed, Object eventObj) {
    assertEvent(expectedUrl, expectedUnfilteredLength, expectedFilteredLength,
		(byte[][])hashed.toArray(EMPTY_BYTE_ARRAY_ARRAY),
		eventObj);
  }

  void assertEvent(String expectedUrl, long expectedLength,
		   byte[][]expectedHashed, Object eventObj) {
    assertEvent(expectedUrl, expectedLength, expectedLength,
		expectedHashed, eventObj);
  }

  void assertEvent(String expectedUrl, long expectedUnfilteredLength,
		   long expectedFilteredLength,
		   byte[][]expectedHashed, Object eventObj) {
    Event event = (Event)eventObj;
    HashBlock hblock = event.hblock;
    assertEquals(expectedUrl, hblock.getUrl());
    HashBlock.Version curver = hblock.currentVersion();
    assertEquals(expectedUnfilteredLength, curver.getUnfilteredLength());
    assertEquals(expectedFilteredLength, curver.getFilteredLength());
    for (int ix = 0; ix < event.byteArrays.length; ix++) {
      assertEquals(""+ix, expectedHashed[ix], event.byteArrays[ix]);
    }
    for (HashBlock.Version v : hblock.getVersions()) {
      assertNull("Hash error should have been null", v.getHashError());
    }
  }

  public void assertEventWithError(String url, Object eventObj) {
    Event event = (Event)eventObj;
    HashBlock hblock = event.hblock;
    assertEquals(event.hblock.url, url);
    for (HashBlock.Version v : hblock.getVersions()) {
      assertNotNull("Hash error should not have been null", 
                    event.hblock.lastVersion().getHashError());  
    }
  }

  public void assertEventWithError(String url, Object eventObj, String exPat) {
    Event event = (Event)eventObj;
    HashBlock hblock = event.hblock;
    assertEquals(event.hblock.url, url);
    for (HashBlock.Version v : hblock.getVersions()) {
      assertMatchesRE(exPat,
		      event.hblock.lastVersion().getHashError().toString());
    }
  }

  void assertEqualBytes(byte[] expectedHashed, byte[][] actualHash) {
    for (int ix = 0; ix < actualHash.length; ix++) {
      assertEquals(expectedHashed, actualHash[ix]);
    }
  }

  // a null event handler
  BlockHasher.EventHandler hand0 = new BlockHasher.EventHandler() {
      public void blockDone(HashBlock hblock) {
      }
    };

  public void testNullArgs() throws IOException {
    MockCachedUrlSet cus = new MockCachedUrlSet(mau);
    cus.setHashItSource(ListUtil.list(BASE_URL));
    MessageDigest[] digs = { dig };
    MessageDigest[] digs2 = { dig, dig };
    byte[][] inits = {null};
    // this should work
    new BlockHasher(cus, digs, inits, hand0);
    try {
      new BlockHasher(null, digs, inits, hand0);
      fail("null cus should throw");
    } catch (NullPointerException e) {}
    try {
      new BlockHasher(cus, null, inits, hand0);
      fail("null digest should throw");
    } catch (NullPointerException e) {}
    try {
      new BlockHasher(cus, digs, null, hand0);
      fail("null initByteArrays should throw");
    } catch (NullPointerException e) {}
    // null handler does not throw
    new BlockHasher(cus, digs, inits, null);
    try {
      new BlockHasher(cus, digs2, inits, hand0);
      fail("Unequal length digests and initByteArrays should throw");
    } catch (IllegalArgumentException e) {}
    cus.setHashIterator(null);
    cus.setHashItSource(null);
    try {
      new BlockHasher(cus, digs, inits, hand0);
      fail("Null iterator should throw");
    } catch (IllegalArgumentException e) {}

  }

  public void testEmptyIterator() throws Exception {
    RecordingEventHandler handRec = new RecordingEventHandler();
    MockCachedUrlSet cus = new MockCachedUrlSet(mau);
    MessageDigest[] digs = { dig };
    byte[][] inits = {null};
    cus.setHashItSource(Collections.EMPTY_LIST);
    CachedUrlSetHasher hasher = new MyBlockHasher(cus, digs, inits, handRec);
    assertEquals(0, hasher.hashStep(1));
    assertTrue(hasher.finished());
    assertEmpty(handRec.getEvents());
  }

  public void testSetConfig() throws Exception {
    MockCachedUrlSet cus = new MockCachedUrlSet(mau);
    cus.setHashIterator(CollectionUtil.EMPTY_ITERATOR);
    cus.setFlatIterator(null);
    cus.setEstimatedHashDuration(54321);
    MessageDigest[] digs = { dig, dig };
    byte[][] inits = {null, null};
    
    // First hasher should have default hashUpTo
    BlockHasher hasher = new MyBlockHasher(cus, digs, inits, hand0);
    assertEquals(hasher.getMaxVersions(),
                 BlockHasher.DEFAULT_HASH_MAX_VERSIONS);
    
    ConfigurationUtil.setFromArgs(BlockHasher.PARAM_HASH_MAX_VERSIONS, "99");
    
    BlockHasher hasher2 = new MyBlockHasher(cus, digs, inits, hand0);
    assertEquals(hasher2.getMaxVersions(), 99);
    
    ConfigurationUtil.setFromArgs(BlockHasher.PARAM_HASH_MAX_VERSIONS, "18");

    BlockHasher hasher3 = new MyBlockHasher(cus, digs, inits, hand0);
    assertEquals(hasher3.getMaxVersions(), 18);

    BlockHasher hasher4 = new MyBlockHasher(cus, -1, digs, inits, hand0);
    assertEquals(hasher4.getMaxVersions(), 18);

    BlockHasher hasher5 = new MyBlockHasher(cus, 4, digs, inits, hand0);
    assertEquals(hasher5.getMaxVersions(), 4);
  }

  public void testAccessors() throws IOException {
    MockCachedUrlSet cus = new MockCachedUrlSet(mau);
    cus.setHashIterator(CollectionUtil.EMPTY_ITERATOR);
    cus.setFlatIterator(null);
    cus.setEstimatedHashDuration(54321);
    MessageDigest[] digs = { dig, dig };
    byte[][] inits = {null, null};
    CachedUrlSetHasher hasher = new MyBlockHasher(cus, digs, inits, hand0);
    assertSame(cus, hasher.getCachedUrlSet());
    assertEquals(54321, hasher.getEstimatedHashDuration());
    assertEquals("B(2)", hasher.typeString());
    hasher.storeActualHashDuration(12345, null);
    assertEquals(12345, cus.getActualHashDuration());
  }

  /**
   * Ensure that MessageDigests implementations used on the test platform
   * are Cloneable.  This is fairly fragile, since the underlying implementation
   * of the MessageDigests may or may not be the same between VMs,
   * but this seems to be the only way to test for it.
   * 
   * @throws Exception
   */
  public void testMessageDigestImplementationsAreCloneable() throws Exception {
    MessageDigest md5 = MessageDigest.getInstance("MD5");
    MessageDigest sha1 = MessageDigest.getInstance("SHA1");
    MessageDigest sha = MessageDigest.getInstance("SHA");
    
    MessageDigest[] testDigs = {md5, sha1, sha};
    byte[][] inits = {null, null, null};
    
    CaptureBlocksEventHandler blockHandler = 
      new CaptureBlocksEventHandler();
    MockArchivalUnit mau = setupContentTree();
    MockCachedUrlSet cus = (MockCachedUrlSet)mau.getAuCachedUrlSet();
    // Should NOT throw IllegalArgumentException.
    CachedUrlSetHasher hasher =
      new MyBlockHasher(cus, testDigs, inits, blockHandler);
  }
  
  public void testIsIncluded() throws Exception {
    // Need CrawlManager to check global exclusion below
    CrawlManager cm = getMockLockssDaemon().getCrawlManager();
    MockArchivalUnit mau = MockArchivalUnit.newInited(getMockLockssDaemon());
    CachedUrl cu = mau.addUrl(urls[2], false, true);
    MockCachedUrlSet cus = (MockCachedUrlSet)mau.getAuCachedUrlSet();
    cus.setHashItSource(Collections.EMPTY_LIST);
    MessageDigest[] digs = { dig };
    byte[][] inits = {null};
    BlockHasher hasher = new MyBlockHasher(cus, digs, inits, null);
    assertFalse(hasher.isIncluded(cu));
    addContent(mau, urls[2], s1);
    assertTrue(hasher.isIncluded(cu));

    ConfigurationUtil.addFromArgs(CrawlManagerImpl.PARAM_EXCLUDE_URL_PATTERN,
				  "http:");
    assertFalse(hasher.isIncluded(cu));

    ConfigurationUtil.addFromArgs(CrawlManagerImpl.PARAM_EXCLUDE_URL_PATTERN,
				  "xyznotfound");
    assertTrue(hasher.isIncluded(cu));

    // next test need new hashers as config, exclude pats, are accessed at
    // creation
    ConfigurationUtil.addFromArgs(BlockHasher.PARAM_IGNORE_FILES_OUTSIDE_CRAWL_SPEC, "true");
    hasher = new MyBlockHasher(cus, digs, inits, null);
    assertTrue(hasher.isIncluded(cu));
    mau.removeUrlToBeCached(urls[2]);
    assertFalse(hasher.isIncluded(cu));
    mau.addUrlToBeCached(urls[2]);
    assertTrue(hasher.isIncluded(cu));

    List<String> pats = ListUtil.list("not-there");
    mau.setExcludeUrlsFromPollsPatterns(RegexpUtil.compileRegexps(pats));
    hasher = new MyBlockHasher(cus, digs, inits, null);
    assertTrue(hasher.isIncluded(cu));
    pats = ListUtil.list("x\\.html");
    mau.setExcludeUrlsFromPollsPatterns(RegexpUtil.compileRegexps(pats));
    hasher = new MyBlockHasher(cus, digs, inits, null);
    assertFalse(hasher.isIncluded(cu));
  }

  public void testIsExcludedByPlugin() throws Exception {
    // Need CrawlManager to check global exclusion below
    CrawlManager cm = getMockLockssDaemon().getCrawlManager();
    MockArchivalUnit mau = MockArchivalUnit.newInited(getMockLockssDaemon());
    MockCachedUrlSet cus = (MockCachedUrlSet)mau.getAuCachedUrlSet();
    cus.setHashItSource(Collections.EMPTY_LIST);
    MessageDigest[] digs = { dig };
    byte[][] inits = {null};
    BlockHasher hasher = new MyBlockHasher(cus, digs, inits, null);
    CachedUrl cu2 = mau.addUrl(urls[2], false, true);
    CachedUrl cu4 = mau.addUrl(urls[4], false, true);
    CachedUrl cu6 = mau.addUrl(urls[6], false, true);
    addContent(mau, urls[2], s1);
    addContent(mau, urls[4], s1);
    addContent(mau, urls[6], s1);
    assertTrue(hasher.isIncluded(cu2));
    assertTrue(hasher.isIncluded(cu4));
    assertTrue(hasher.isIncluded(cu6));
    mau.setExcludeUrlsFromPollsPatterns(RegexpUtil.compileRegexps(ListUtil.list("/2/")));
    hasher = new MyBlockHasher(cus, digs, inits, null);
    assertTrue(hasher.isIncluded(cu2));
    assertTrue(hasher.isIncluded(cu4));
    assertFalse(hasher.isIncluded(cu6));
  }

  public void testNoContent() throws Exception {
    RecordingEventHandler handRec = new RecordingEventHandler();
    MockArchivalUnit mau = setupContentTree();
    MockCachedUrlSet cus = (MockCachedUrlSet)mau.getAuCachedUrlSet();
    MessageDigest[] digs = { dig };
    byte[][] inits = {null};
    CachedUrlSetHasher hasher = new MyBlockHasher(cus, digs, inits, handRec);
    assertEquals(0, hasher.hashStep(1));
    assertTrue(hasher.finished());
    assertEmpty(handRec.getEvents());
  }

  public void testOneContent(int stepSize, boolean includeUrl)
      throws Exception {
    RecordingEventHandler handRec = new RecordingEventHandler();
    MockArchivalUnit mau = setupContentTree();
    MockCachedUrlSet cus = (MockCachedUrlSet)mau.getAuCachedUrlSet();
    addContent(mau, urls[4], "foo");
    MessageDigest[] digs = { dig };
    byte[][] inits = {null};
    BlockHasher hasher = new MyBlockHasher(cus, digs, inits, handRec);
    if (includeUrl) {
      hasher.setIncludeUrl(includeUrl);
      assertEquals(urls[4].length() + 3, hashToEnd(hasher, stepSize));
    } else {
      assertEquals(3, hashToEnd(hasher, stepSize));
    }
    assertTrue(hasher.finished());
    List<Event> events = handRec.getEvents();
    assertEquals(1, events.size());
    assertEvent(urls[4], 3, "foo", events.get(0), includeUrl);
  }
  
  public void testOneContent() throws Exception {
    testOneContent(1, false);
    testOneContent(3, false);
    testOneContent(100, false);
  }
  
  public void testOneContentIncludeUrl() throws Exception {
    testOneContent(1, true);
    testOneContent(3, true);
    testOneContent(100, true);
  }
  
  public void testDefaultLocalHashAlgorithm() {
    String defHashAlg = BlockHasher.DEFAULT_LOCAL_HASH_ALGORITHM;
    String msg = "BlockHasher.DEFAULT_LOCAL_HASH_ALGORITHM must be set to a " +
      "valid hash algorithm - see PollManager.processConfigMacros()";
    assertFalse(msg, StringUtil.isNullString(defHashAlg));
    try {
      MessageDigest.getInstance(defHashAlg);
    } catch (NoSuchAlgorithmException ex) {
      fail(msg);
    }
  }

  void enableLocalHash(String blockHasherAlg) {
    ConfigurationUtil.addFromArgs(BlockHasher.PARAM_ENABLE_LOCAL_HASH, "true",
				  BlockHasher.PARAM_LOCAL_HASH_ALGORITHM,
				  blockHasherAlg);
  }

  void enableLocalHash(String blockHasherAlg, String urlCacherAlg) {
    enableLocalHash(blockHasherAlg);
    ConfigurationUtil.addFromArgs(DefaultUrlCacher.PARAM_CHECKSUM_ALGORITHM,
				  urlCacherAlg);
  }

  public void testOneContentLocalHashGood(int stepSize)
      throws Exception {
    enableLocalHash("SHA-1", "SHA-1");

    RecordingEventHandler handRec = new RecordingEventHandler();
    MockArchivalUnit mau = setupContentTree();
    MockCachedUrlSet cus = (MockCachedUrlSet)mau.getAuCachedUrlSet();
    CIProperties props = new CIProperties();
    props.put(CachedUrl.PROPERTY_CHECKSUM,
	      "SHA-1:0beec7b5ea3f0fdbc95d0dd47f3c5bc275da8a33");
    addContent(mau, urls[4], "foo", props);
    MessageDigest[] digs = { dig };
    byte[][] inits = {null};
    BlockHasher hasher = new MyBlockHasher(cus, digs, inits, handRec);
    hasher.setFiltered(false);
    assertEquals(3, hashToEnd(hasher, stepSize));
    assertTrue(hasher.finished());
    List<Event> events = handRec.getEvents();
    assertEquals(1, events.size());
    assertEvent(urls[4], 3, "foo", events.get(0), false);
    LocalHashResult lhr = hasher.getLocalHashResult();
    assertEquals(1, lhr.getMatchingVersions());
    assertEquals(0, lhr.getNewlySuspectVersions());
    assertEquals(0, lhr.getNewlyHashedVersions());
  }
  
  public void testOneContentLocalHashObsolete(int stepSize)
      throws Exception {
    enableLocalHash("SHA-1", "MD5");
    RecordingEventHandler handRec = new RecordingEventHandler();
    MockArchivalUnit mau = setupContentTree();
    MockCachedUrlSet cus = (MockCachedUrlSet)mau.getAuCachedUrlSet();
    CIProperties props = new CIProperties();
    props.put(CachedUrl.PROPERTY_CHECKSUM,
	      "MD5:acbd18db4cc2f85cedef654fccc4a4d8");
    addContent(mau, urls[4], "foo", props);
    MessageDigest[] digs = { dig };
    byte[][] inits = {null};
    MyBlockHasher hasher = new MyBlockHasher(cus, digs, inits, handRec);
    hasher.setFiltered(false);
    assertEquals(3, hashToEnd(hasher, stepSize));
    assertTrue(hasher.finished());
    List<Event> events = handRec.getEvents();
    assertEquals(1, events.size());
    assertEvent(urls[4], 3, "foo", events.get(0), false);
    LocalHashResult lhr = hasher.getLocalHashResult();
    assertEquals(1, lhr.getMatchingVersions());
    assertEquals(0, lhr.getNewlySuspectVersions());
    assertEquals(0, lhr.getNewlyHashedVersions());
    AuSuspectUrlVersions asuv = AuUtil.getSuspectUrlVersions(mau);
    assertFalse(asuv.isSuspect(urls[4], 0));
    maus.recomputeNumCurrentSuspectVersions();
    assertEquals(0, maus.getNumCurrentSuspectVersions());
  }
  
  public void testOneContentLocalHashBad(int stepSize)
      throws Exception {
    enableLocalHash("SHA-1", "MD5");

    RecordingEventHandler handRec = new RecordingEventHandler();
    MockArchivalUnit mau = setupContentTree();
    MockCachedUrlSet cus = (MockCachedUrlSet)mau.getAuCachedUrlSet();
    CIProperties props = new CIProperties();
    props.put(CachedUrl.PROPERTY_CHECKSUM,
	      "SHA-1:deadbeef");
    addContent(mau, urls[4], "foo", props);
    MessageDigest[] digs = { dig };
    byte[][] inits = {null};
    BlockHasher hasher = new MyBlockHasher(cus, digs, inits, handRec);
    hasher.setFiltered(false);
    assertEquals(3, hashToEnd(hasher, stepSize));
    assertTrue(hasher.finished());
    List<Event> events = handRec.getEvents();
    assertEquals(1, events.size());
    assertEvent(urls[4], 3, "foo", events.get(0), false);
    LocalHashResult lhr = hasher.getLocalHashResult();
    assertEquals(0, lhr.getMatchingVersions());
    assertEquals(1, lhr.getNewlySuspectVersions());
    assertEquals(0, lhr.getNewlyHashedVersions());
    assertEquals(1, maus.getNumCurrentSuspectVersions());
  }
  
  public void testOneContentLocalHashSuspect(int stepSize, int urlIndex)
      throws Exception {
    enableLocalHash("SHA-1", "MD5");

    RecordingEventHandler handRec = new RecordingEventHandler();
    MockArchivalUnit mau = setupContentTree();
    MockCachedUrlSet cus = (MockCachedUrlSet)mau.getAuCachedUrlSet();
    CIProperties props = new CIProperties();
    props.put(CachedUrl.PROPERTY_CHECKSUM,
	      "SHA-1:deadbeef");
    addContent(mau, urls[urlIndex], "foo", props);
    MessageDigest[] digs = { dig };
    byte[][] inits = {null};
    MyBlockHasher hasher = new MyBlockHasher(cus, digs, inits, handRec);
    hasher.setFiltered(false);
    hasher.setExcludeSuspectVersions(true);
    assertEquals(3, hashToEnd(hasher, stepSize));
    assertTrue(hasher.finished());
    List<Event> events = handRec.getEvents();
    assertEquals(1, events.size());
    assertEvent(urls[urlIndex], 3, "foo", events.get(0), false);

    LocalHashResult lhr = hasher.getLocalHashResult();
    assertEquals(0, lhr.getMatchingVersions());
    assertEquals(1, lhr.getNewlySuspectVersions());
    assertEquals(0, lhr.getNewlyHashedVersions());

    AuSuspectUrlVersions asuv = AuUtil.getSuspectUrlVersions(mau);
    assertTrue(asuv.isSuspect(urls[urlIndex], 0));
    // Second pass should exclude the suspect URL
    // NB - test confirms that BlocksHasher handles case of
    // URL with 0 versions.
    RecordingEventHandler handRec2 = new RecordingEventHandler();
    BlockHasher hasher2 = new MyBlockHasher(cus, digs, inits, handRec2);
    hasher2.setFiltered(false);
    hasher2.setExcludeSuspectVersions(true);
    assertEquals(0, hashToEnd(hasher2, stepSize));
    assertTrue(hasher2.finished());
    List<Event> events2 = handRec2.getEvents();
    assertEquals(0, events2.size());
    LocalHashResult lhr2 = hasher2.getLocalHashResult();
    assertEquals(1, lhr2.getSkippedVersions());
    assertEquals(0, lhr2.getMatchingVersions());
    assertEquals(0, lhr2.getNewlySuspectVersions());
    assertEquals(0, lhr2.getNewlyHashedVersions());
  }
  
  public void testOneContentLocalHashMissing(int stepSize)
      throws Exception {
    enableLocalHash("SHA-1");
    RecordingEventHandler handRec = new RecordingEventHandler();
    MockArchivalUnit mau = setupContentTree();
    MockCachedUrlSet cus = (MockCachedUrlSet)mau.getAuCachedUrlSet();
    CIProperties props = new CIProperties();
    addContent(mau, urls[4], "foo", props);
    MessageDigest[] digs = { dig };
    byte[][] inits = {null};
    BlockHasher hasher = new MyBlockHasher(cus, digs, inits, handRec);
    hasher.setFiltered(false);
    assertEquals(3, hashToEnd(hasher, stepSize));
    assertTrue(hasher.finished());
    List<Event> events = handRec.getEvents();
    assertEquals(1, events.size());
    assertEvent(urls[4], 3, "foo", events.get(0), false);
    LocalHashResult lhr = hasher.getLocalHashResult();
    assertEquals(0, lhr.getMatchingVersions());
    assertEquals(0, lhr.getNewlySuspectVersions());
    assertEquals(1, lhr.getNewlyHashedVersions());

    // ensure that the checksum property was stored on the CU
    CachedUrl cu = mau.makeCachedUrl(urls[4]);
    CIProperties props2 = cu.getProperties();
    assertEquals("SHA-1:0BEEC7B5EA3F0FDBC95D0DD47F3C5BC275DA8A33",
		 props2.get(CachedUrl.PROPERTY_CHECKSUM));
  }
  
  public void testOneContentLocalHashMissing2(int stepSize)
      throws Exception {
    enableLocalHash("SHA-1");
    // First pass creates the stored hash
    CIProperties props = new CIProperties();
    RecordingEventHandler handRec = new RecordingEventHandler();
    MockArchivalUnit mau = setupContentTree();
    MockCachedUrlSet cus = (MockCachedUrlSet)mau.getAuCachedUrlSet();
    addContent(mau, urls[4], "foo", props);
    MessageDigest[] digs = { dig };
    byte[][] inits = {null};
    BlockHasher hasher = new MyBlockHasher(cus, digs, inits, handRec);
    hasher.setFiltered(false);
    assertEquals(3, hashToEnd(hasher, stepSize));
    assertTrue(hasher.finished());
    List<Event> events = handRec.getEvents();
    assertEquals(1, events.size());
    assertEvent(urls[4], 3, "foo", events.get(0), false);
    LocalHashResult lhr = hasher.getLocalHashResult();
    assertEquals(0, lhr.getMatchingVersions());
    assertEquals(0, lhr.getNewlySuspectVersions());
    assertEquals(1, lhr.getNewlyHashedVersions());
    // Second pass validates it
    RecordingEventHandler handRec2 = new RecordingEventHandler();
    BlockHasher hasher2 = new MyBlockHasher(cus, digs, inits, handRec2);
    hasher2.setFiltered(false);
    assertEquals(3, hashToEnd(hasher2, stepSize));
    assertTrue(hasher2.finished());
    List<Event> events2 = handRec2.getEvents();
    assertEquals(1, events2.size());
    assertEvent(urls[4], 3, "foo", events2.get(0), false);
    LocalHashResult lhr2 = hasher2.getLocalHashResult();
    assertEquals(1, lhr2.getMatchingVersions());
    assertEquals(0, lhr2.getNewlySuspectVersions());
    assertEquals(0, lhr2.getNewlyHashedVersions());
    AuSuspectUrlVersions asuv = AuUtil.getSuspectUrlVersions(mau);
    assertFalse(asuv.isSuspect(urls[4], 0));
    // Third pass has corrupt content
    MockCachedUrl cu = (MockCachedUrl)mau.makeCachedUrl(urls[4]);
    String corrupt = "Corrupt Content";
    cu.setContent(corrupt);
    RecordingEventHandler handRec3 = new RecordingEventHandler();
    MyBlockHasher hasher3 = new MyBlockHasher(cus, digs, inits, handRec3);
    hasher3.setFiltered(false);
    assertEquals(corrupt.length(), hashToEnd(hasher3, stepSize));
    assertTrue(hasher3.finished());
    List<Event> events3 = handRec3.getEvents();
    assertEquals(1, events3.size());
    LocalHashResult lhr3 = hasher3.getLocalHashResult();
    assertEquals(0, lhr3.getMatchingVersions());
    assertEquals(1, lhr3.getNewlySuspectVersions());
    assertEquals(0, lhr3.getNewlyHashedVersions());
    assertTrue(asuv.isSuspect(urls[4], 0));
  }
  
  String randomString(int len) {
    return org.apache.commons.lang3.RandomStringUtils.randomAlphabetic(len);
  }

  public void testOneContentLocalHashIncompleteRead()
      throws Exception {
    enableLocalHash("SHA-1");
    RecordingEventHandler handRec = new RecordingEventHandler();
    MockArchivalUnit mau = setupContentTree();
    mau.setHashFilterFactory(new IncompleteReadFilterFactory(250));
    MockCachedUrlSet cus = (MockCachedUrlSet)mau.getAuCachedUrlSet();
    CIProperties props = new CIProperties();
    String cont = randomString(100000);	// must be longer than will be buffered
    addContent(mau, urls[4], cont, props);
    MessageDigest[] digs = { dig };
    byte[][] inits = {null};
    BlockHasher hasher = new MyBlockHasher(cus, digs, inits, handRec);
    hasher.setFiltered(true);
    assertEquals(250, hashToEnd(hasher, 100));
    assertTrue(hasher.finished());
    // The hash should have finished
    List<Event> events = handRec.getEvents();
    assertEquals(1, events.size());
    assertEvent(urls[4], 100000, 250, cont.substring(0, 250),
		events.get(0), false);
    // But no localhash because the underlying stream wasn't completely read
    LocalHashResult lhr = hasher.getLocalHashResult();
    assertEquals(0, lhr.getMatchingVersions());
    assertEquals(0, lhr.getNewlySuspectVersions());
    assertEquals(0, lhr.getNewlyHashedVersions());
    // XXXXXXXXXXXXXXXXXXXXX
    // ensure no valid hash
  }
  
  // Filter reset relies on BaseCachedUrl wrapping HashedInputStream in a
  // BufferedInputStream; this doesn't test that because it uses
  // MockCachedUrl
  public void testOneContentLocalHashMarkReset() throws Exception {
    enableLocalHash("SHA-1");
    RecordingEventHandler handRec = new RecordingEventHandler();
    MockArchivalUnit mau = setupContentTree();
    mau.setHashFilterFactory(new MarkResetFilterFactory(20000, 18000));
    MockCachedUrlSet cus = (MockCachedUrlSet)mau.getAuCachedUrlSet();
    CIProperties props = new CIProperties();
    String cont = randomString(100000);	// must be longer than will be buffered
    addContent(mau, urls[4], cont, props);
    MessageDigest[] digs = { dig };
    byte[][] inits = {null};
    BlockHasher hasher = new MyBlockHasher(cus, digs, inits, handRec);
    hasher.setFiltered(true);
    assertEquals(118000, hashToEnd(hasher, 100));
    assertTrue(hasher.finished());
    List<Event> events = handRec.getEvents();
    assertEquals(1, events.size());
    assertEvent(urls[4], 100000, 118000, cont.substring(0, 18000) + cont,
		events.get(0), false);
    LocalHashResult lhr = hasher.getLocalHashResult();
    assertEquals(0, lhr.getMatchingVersions());
    assertEquals(0, lhr.getNewlySuspectVersions());
    assertEquals(1, lhr.getNewlyHashedVersions());
  }

  public void testOneContentLocalHashMarkIllegalReset() throws Exception {
    enableLocalHash("SHA-1");
    RecordingEventHandler handRec = new RecordingEventHandler();
    MockArchivalUnit mau = setupContentTree();
    mau.setHashFilterFactory(new MarkResetFilterFactory(10000, 18000));
    MockCachedUrlSet cus = (MockCachedUrlSet)mau.getAuCachedUrlSet();
    CIProperties props = new CIProperties();
    String cont = randomString(100000);	// must be longer than will be buffered
    addContent(mau, urls[4], cont, props);
    MessageDigest[] digs = { dig };
    byte[][] inits = {null};
    BlockHasher hasher = new MyBlockHasher(cus, digs, inits, handRec);
    hasher.setFiltered(true);
    // Throws IOException: Resetting to invalid mark before any bytes hashed
    assertEquals(0, hashToEnd(hasher, 100));
    assertTrue(hasher.finished());
    List<Event> events = handRec.getEvents();
    assertEquals(1, events.size());
    HashBlock hb = events.get(0).hblock;
    assertEventWithError(urls[4], events.get(0),
			 "IOException: Resetting to invalid mark");
    LocalHashResult lhr = hasher.getLocalHashResult();
    assertEquals(0, lhr.getMatchingVersions());
    assertEquals(0, lhr.getNewlySuspectVersions());
    assertEquals(0, lhr.getNewlyHashedVersions());
  }

  public void testOneContentLocalHashGoodNoDigest(int stepSize)
      throws Exception {
    enableLocalHash("SHA-1", "SHA-1");
    RecordingEventHandler handRec = new RecordingEventHandler();
    MockArchivalUnit mau = setupContentTree();
    MockCachedUrlSet cus = (MockCachedUrlSet)mau.getAuCachedUrlSet();
    CIProperties props = new CIProperties();
    props.put(CachedUrl.PROPERTY_CHECKSUM,
	      "SHA-1:0beec7b5ea3f0fdbc95d0dd47f3c5bc275da8a33");
    addContent(mau, urls[4], "foo", props);
    MessageDigest[] digs = { };
    byte[][] inits = { };
    BlockHasher hasher = new MyBlockHasher(cus, digs, inits, handRec);
    hasher.setFiltered(false);
    assertEquals(0, hashToEnd(hasher, stepSize));
    assertTrue(hasher.finished());
    List<Event> events = handRec.getEvents();
    assertEquals(1, events.size());
    assertEvent(urls[4], 3, "foo", events.get(0), false);
    LocalHashResult lhr = hasher.getLocalHashResult();
    assertEquals(1, lhr.getMatchingVersions());
    assertEquals(0, lhr.getNewlySuspectVersions());
    assertEquals(0, lhr.getNewlyHashedVersions());
  }
  
  public void testOneContentLocalHashBadNoDigest(int stepSize)
      throws Exception {
    enableLocalHash("SHA-1", "MD5");
    RecordingEventHandler handRec = new RecordingEventHandler();
    MockArchivalUnit mau = setupContentTree();
    MockCachedUrlSet cus = (MockCachedUrlSet)mau.getAuCachedUrlSet();
    CIProperties props = new CIProperties();
    props.put(CachedUrl.PROPERTY_CHECKSUM,
	      "SHA-1:deadbeef");
    addContent(mau, urls[4], "foo", props);
    MessageDigest[] digs = { };
    byte[][] inits = { };
    BlockHasher hasher = new MyBlockHasher(cus, digs, inits, handRec);
    hasher.setFiltered(false);
    assertEquals(0, hashToEnd(hasher, stepSize));
    assertTrue(hasher.finished());
    List<Event> events = handRec.getEvents();
    assertEquals(1, events.size());
    assertEvent(urls[4], 3, "foo", events.get(0), false);
    LocalHashResult lhr = hasher.getLocalHashResult();
    assertEquals(0, lhr.getMatchingVersions());
    assertEquals(1, lhr.getNewlySuspectVersions());
    assertEquals(0, lhr.getNewlyHashedVersions());
  }
  
  public void testOneContentLocalHashGood() throws Exception {
    testOneContentLocalHashGood(1);
    testOneContentLocalHashGood(3);
    testOneContentLocalHashGood(100);
  }
  
  public void testOneContentLocalHashObsolete() throws Exception {
    testOneContentLocalHashObsolete(1);
    testOneContentLocalHashObsolete(3);
    testOneContentLocalHashObsolete(100);
  }
  
  // These mark suspect versions so must be in separate tests
  public void testOneContentLocalHashBad1() throws Exception {
    testOneContentLocalHashBad(1);
  }
  
  public void testOneContentLocalHashBad3() throws Exception {
    testOneContentLocalHashBad(3);
  }
  
  public void testOneContentLocalHashBad100() throws Exception {
    testOneContentLocalHashBad(100);
  }
  
  public void testOneContentLocalHashSuspect() throws Exception {
    // Must use a different urlindex each time as file gets marked suspect
    // and isn't hashed next time
    testOneContentLocalHashSuspect(1, 4);
    testOneContentLocalHashSuspect(3, 5);
    assertEquals(2, maus.getNumCurrentSuspectVersions());
    testOneContentLocalHashSuspect(100, 6);
    assertEquals(3, maus.getNumCurrentSuspectVersions());
  }
  
  public void testOneContentLocalHashMissing() throws Exception {
    testOneContentLocalHashMissing(1);
    testOneContentLocalHashMissing(3);
    testOneContentLocalHashMissing(100);
  }
  
  // These mark suspect versions so must be in separate tests
  public void testOneContentLocalHashMissing2a() throws Exception {
    testOneContentLocalHashMissing2(1);
  }
  
  public void testOneContentLocalHashMissing2b() throws Exception {
    testOneContentLocalHashMissing2(3);
  }
  
  public void testOneContentLocalHashMissing2c() throws Exception {
    testOneContentLocalHashMissing2(100);
  }
  

  public void testOneContentLocalHashGoodNoDigest() throws Exception {
    testOneContentLocalHashGoodNoDigest(1);
    testOneContentLocalHashGoodNoDigest(3);
    testOneContentLocalHashGoodNoDigest(100);
  }
  
  // These mark suspect versions so must be in separate tests
  public void testOneContentLocalHashBadNoDigest1() throws Exception {
    testOneContentLocalHashBadNoDigest(1);
  }
  
  public void testOneContentLocalHashBadNoDigest3() throws Exception {
    testOneContentLocalHashBadNoDigest(3);
  }
  
  public void testOneContentLocalHashBadNoDigest100() throws Exception {
    testOneContentLocalHashBadNoDigest(100);
  }
  
  public void testOneContentThreeVersions(int stepSize, boolean includeUrl)
      throws Exception {
    CaptureBlocksEventHandler blockHandler = 
      new CaptureBlocksEventHandler();
    MockArchivalUnit mau = setupContentTree();
    MockCachedUrlSet cus = (MockCachedUrlSet)mau.getAuCachedUrlSet();
    
    // Adding versions, from least recent to most recent.
    addVersion(mau, urls[2], "aaaa");
    addVersion(mau, urls[2], "bb");
    addVersion(mau, urls[2], "ccc");
    
    MessageDigest[] digs = { dig };
    byte[][] inits = {null};
    BlockHasher hasher = new MyBlockHasher(cus, digs, inits, blockHandler);
    hasher.setIncludeUrl(includeUrl);
    // 9 bytes total for all three versions.
    if (includeUrl) {
      assertEquals(urls[2].length() * 3 + 9, hashToEnd(hasher, stepSize));
    } else {
      assertEquals(9, hashToEnd(hasher, stepSize));
    }
    assertTrue(hasher.finished());
    List blocks = blockHandler.getBlocks();
    assertEquals(1, blocks.size());
    HashBlock b = (HashBlock)blocks.get(0);
    assertEquals(3, b.size());
    
    HashBlock.Version[] versions = b.getVersions();

    if (includeUrl) {
      assertEqualBytes(bytes( urls[2] + "ccc"), versions[0].getHashes());
      assertEqualBytes(bytes( urls[2] + "bb"), versions[1].getHashes());
      assertEqualBytes(bytes( urls[2] + "aaaa"), versions[2].getHashes());
    } else {
      assertEqualBytes(bytes("ccc"), versions[0].getHashes());
      assertEqualBytes(bytes("bb"), versions[1].getHashes());
      assertEqualBytes(bytes("aaaa"), versions[2].getHashes());
    }
  }
  
  public void testOneContentThreeVersions() throws Exception {
    testOneContentThreeVersions(1, false);
    testOneContentThreeVersions(3, false);
    testOneContentThreeVersions(100, false);
  }

  public void testOneContentThreeVersionsIncludeUrl() throws Exception {
    testOneContentThreeVersions(1, true);
    testOneContentThreeVersions(3, true);
    testOneContentThreeVersions(100, true);
  }

  public void testOneContentThreeVersionsLocalHashGood(int stepSize)
      throws Exception {
    enableLocalHash("SHA-1", "SHA-1");
    CaptureBlocksEventHandler blockHandler =
      new CaptureBlocksEventHandler();
    MockArchivalUnit mau = setupContentTree();
    MockCachedUrlSet cus = (MockCachedUrlSet)mau.getAuCachedUrlSet();
    
    // Adding versions, from least recent to most recent.
    addVersionAndChecksum(mau, urls[2], "aaaa",
			  "SHA-1:70c881d4a26984ddce795f6f71817c9cf4480e79");
    addVersionAndChecksum(mau, urls[2], "bb",
			  "SHA-1:9a900f538965a426994e1e90600920aff0b4e8d2");
    addVersionAndChecksum(mau, urls[2], "ccc",
			  "SHA-1:f36b4825e5db2cf7dd2d2593b3f5c24c0311d8b2");

    if (log.isDebug3()) {
      for (CachedUrl cu : cus.getCuIterable()) {
	CachedUrl[] vers = cu.getCuVersions();
	log.debug3(cu.getUrl() + " has " + vers.length + " versions.");
	for (int i = 0; i < vers.length; i++) {
	  Properties vProps = vers[i].getProperties();
	  log.debug3("Version: " + i + " has " + vProps.size() +
		     " entries");
	  for (Iterator it2 = vProps.keySet().iterator(); it2.hasNext(); ) {
	    String key = (String) it2.next();
	    log.debug("Version: " + i + " key: " + key + " val: " +
		      vProps.get(key));
	  }
	}
      }
    }
    MessageDigest[] digs = { dig };
    byte[][] inits = {null};
    BlockHasher hasher = new MyBlockHasher(cus, digs, inits, blockHandler);
    hasher.setFiltered(false);
    // 9 bytes total for all three versions.
    assertEquals(9, hashToEnd(hasher, stepSize));
    assertTrue(hasher.finished());
    List blocks = blockHandler.getBlocks();
    assertEquals(1, blocks.size());
    HashBlock b = (HashBlock)blocks.get(0);
    assertEquals(3, b.size());
    
    HashBlock.Version[] versions = b.getVersions();

    assertEqualBytes(bytes("ccc"), versions[0].getHashes());
    assertEqualBytes(bytes("bb"), versions[1].getHashes());
    assertEqualBytes(bytes("aaaa"), versions[2].getHashes());
    LocalHashResult lhr = hasher.getLocalHashResult();
    assertEquals(3, lhr.getMatchingVersions());
    assertEquals(0, lhr.getNewlySuspectVersions());
    assertEquals(0, lhr.getNewlyHashedVersions());
    assertEquals(1, lhr.getMatchingUrls());
    assertEquals(0, lhr.getNewlySuspectUrls());
    assertEquals(0, lhr.getNewlyHashedUrls());
  }

  public void testOneContentThreeVersionsLocalHashGood() throws Exception {
    testOneContentThreeVersionsLocalHashGood(1);
    testOneContentThreeVersionsLocalHashGood(3);
    testOneContentThreeVersionsLocalHashGood(100);
  }


  
  public void testUnfiltered(String exp, boolean isFiltered)
      throws Exception {
    String str = "Wicked witch of the west";

    RecordingEventHandler handRec = new RecordingEventHandler();
    MockArchivalUnit mau = setupContentTree();
    mau.setHashFilterFactory(new SimpleFilterFactory());
    MockCachedUrlSet cus = (MockCachedUrlSet)mau.getAuCachedUrlSet();
    addContent(mau, urls[4], str);
    MessageDigest[] digs = { dig };
    byte[][] inits = {null};
    BlockHasher hasher = new MyBlockHasher(cus, digs, inits, handRec);
    if (!isFiltered) {
      hasher.setFiltered(false);
    }
    assertEquals(exp.length(), hashToEnd(hasher, 100));
    assertTrue(hasher.finished());
    List<Event> events = handRec.getEvents();
    assertEquals(1, events.size());
    assertEvent(urls[4], str.length(), exp.length(),
		new byte[][] {bytes(exp)}, events.get(0));
  }
  
  public void testUnfiltered() throws Exception {
    testUnfiltered("Wicked witch of the west", false);
    testUnfiltered("icked itch of the est", true);
  }

  public void testInputStreamIsClosed() throws IOException {
    RecordingEventHandler handRec = new RecordingEventHandler();
    MockArchivalUnit mau = setupContentTree();
    MockCachedUrlSet cus = (MockCachedUrlSet)mau.getAuCachedUrlSet();
    MockCachedUrl cu = (MockCachedUrl)mau.makeCachedUrl(urls[4]);
    MockInputStream is = new MockInputStream();
    is.setContent("asdf");
    cu.setInputStream(is);
    cu.setExists(true);
    MessageDigest[] digs = { dig };
    byte[][] inits = {null};
    CachedUrlSetHasher hasher = new MyBlockHasher(cus, digs, inits, handRec);
    assertEquals(4, hashToEnd(hasher, 100));
    assertTrue(hasher.finished());
    assertTrue(is.isClosed());
  }

  public void testInputStreamIsClosedAfterAbort() throws IOException {
    RecordingEventHandler handRec = new RecordingEventHandler();
    MockArchivalUnit mau = setupContentTree();
    MockCachedUrlSet cus = (MockCachedUrlSet)mau.getAuCachedUrlSet();
    MockCachedUrl cu = (MockCachedUrl)mau.makeCachedUrl(urls[4]);
    MockInputStream is = new MockInputStream();
    is.setContent("asdf");
    cu.setInputStream(is);
    cu.setExists(true);
    MessageDigest[] digs = { dig };
    byte[][] inits = {null};
    CachedUrlSetHasher hasher = new MyBlockHasher(cus, digs, inits, handRec);
    hasher.hashStep(2);
    assertFalse(hasher.finished());
    assertFalse(is.isClosed());
    hasher.abortHash();
    assertTrue(is.isClosed());
  }

  String s1 = "foo";
  String s2 = "bar";
  String s3 =
    "Now is the time for all good men to come to the aid of their party";
  String s4 = "The quick brown fox";
  String s5 = rpt("a very long string", 2000);

  String rpt(String s, int cnt) {
    StringBuffer sb = new StringBuffer(s.length() * cnt);
    for (int ix = 0; ix < cnt; ix++) {
      sb.append(s);
    }
    return sb.toString();
  }

  public void testSeveralContent(int stepSize, boolean includeUrl,
				 boolean ignoreFilesOutsideCrawlSpec)
      throws Exception {
    RecordingEventHandler handRec = new RecordingEventHandler();
    MockArchivalUnit mau = setupContentTree();
    MockCachedUrlSet cus = (MockCachedUrlSet)mau.getAuCachedUrlSet();
    addContent(mau, urls[4], s1);
    addContent(mau, urls[6], s2);
    addContent(mau, urls[7], s3);
    addContent(mau, urls[8], s4);
    addContent(mau, urls[9], s5);
    addContent(mau, urls[13], s5);
    MessageDigest[] digs = { dig };
    byte[][] inits = {null};
    BlockHasher hasher = new MyBlockHasher(cus, digs, inits, handRec);
    hasher.setIncludeUrl(includeUrl);
    int len =
      s1.length() + s2.length() + s3.length() + s4.length() + s5.length();
    if (!ignoreFilesOutsideCrawlSpec) {
      len += s5.length();
    }
    if (includeUrl) {
      len += urls[4].length() + urls[6].length() + urls[7].length() +
	urls[8].length() + urls[9].length();
      if (!ignoreFilesOutsideCrawlSpec) {
	len += urls[13].length();
      }
    }
    assertEquals(len, hashToEnd(hasher, stepSize));
    assertTrue(hasher.finished());
    List events = handRec.getEvents();
    assertEquals(ignoreFilesOutsideCrawlSpec ? 5 : 6,
		 events.size());
    assertEvent(urls[4], s1, events.get(0), includeUrl);
    assertEvent(urls[6], s2, events.get(1), includeUrl);
    assertEvent(urls[7], s3, events.get(2), includeUrl);
    assertEvent(urls[8], s4, events.get(3), includeUrl);
    assertEvent(urls[9], s5, events.get(4), includeUrl);
    if (!ignoreFilesOutsideCrawlSpec) {
      assertEvent(urls[13], s5, events.get(5), includeUrl);
    }
  }
  
  public void testSeveralContentWithThrowing(int stepSize) throws Exception {
//     ConfigurationUtil.addFromArgs(BlockHasher.PARAM_ENABLE_LOCAL_HASH, "false");

    RecordingEventHandler handRec = new RecordingEventHandler();
    MockArchivalUnit mau = setupContentTree();
    MockCachedUrlSet cus = (MockCachedUrlSet)mau.getAuCachedUrlSet();
    addContent(mau, urls[4], s1);
    addContent(mau, urls[6], s2);
    addContent(mau, urls[7], s3);
    addContent(mau, urls[8], s4);
    addContent(mau, urls[9], s5);
    MessageDigest[] digs = { dig };
    byte[][] inits = {null};
    MyBlockHasher hasher =
      new MyBlockHasher(cus, digs, inits, handRec);
    hasher.setExcludeSuspectVersions(true);
    hasher.throwOnOpen(urls[6]);

    hashToEnd(hasher, stepSize);
    assertTrue(hasher.finished());
    List events = handRec.getEvents();
    assertEquals(5, events.size());
    assertEvent(urls[4], s1, events.get(0));
    assertEventWithError(urls[6], events.get(1));
    assertEvent(urls[7], s3, events.get(2));
    assertEvent(urls[8], s4, events.get(3));
    assertEvent(urls[9], s5, events.get(4));
  }
  
  public void testSeveralContentNoIgnore() throws Exception {
    testSeveralContent(1, false, false);
    testSeveralContent(3, false, false);
    testSeveralContent(10000, false, false);
  }
  
  public void testSeveralContentIgnore() throws Exception {
    ConfigurationUtil.addFromArgs(BlockHasher.PARAM_IGNORE_FILES_OUTSIDE_CRAWL_SPEC, "true");
    testSeveralContent(1, false, true);
    testSeveralContent(3, false, true);
    testSeveralContent(10000, false, true);
  }
  
  public void testSeveralContentIncludeUrl() throws Exception {
    testSeveralContent(1, true, false);
    testSeveralContent(3, true, false);
    testSeveralContent(10000, true, false);
  }
  
  public void testSeveralContentWithThrowing() throws Exception {
    testSeveralContentWithThrowing(1);
    testSeveralContentWithThrowing(3);
    testSeveralContentWithThrowing(10000);
  }
  
  public void testSeveralContentSeveralVersions(int stepSize) throws Exception {
    CaptureBlocksEventHandler handler = new CaptureBlocksEventHandler();
    
    MockArchivalUnit mau = setupContentTree();
    MockCachedUrlSet cus = (MockCachedUrlSet)mau.getAuCachedUrlSet();
    
    // Added from least recent to most recent...
    String url4v1 = "This URL has only one version.";
    
    String url5v1 = "This is some kind of content for url5, version 1";
    String url5v2 = "This is some kind of content for url5, version 2";
    String url5v3 = "This is some kind of content for url5, version 3";
    String url5v4 = "This is some kind of content for url5, version 4";
    
    String url6v1 = "And here's some more content for version 1 of url6";
    String url6v2 = "And here's some content for version 2 of url5";
    
    String url7v1 = "Let's not forget some content for version 1 of url7";
    String url7v2 = "This version was much shorter!";
    String url7v3 = "This was version 3 of url6.  It was a good version.";
    
    addVersion(mau, urls[4], url4v1);

    addVersion(mau, urls[5], url5v1);
    addVersion(mau, urls[5], url5v2);
    addVersion(mau, urls[5], url5v3);
    addVersion(mau, urls[5], url5v4);

    addVersion(mau, urls[6], url6v1);
    addVersion(mau, urls[6], url6v2);

    addVersion(mau, urls[7], url7v1);
    addVersion(mau, urls[7], url7v2);
    addVersion(mau, urls[7], url7v3);
    
    MessageDigest[] digs = { dig };
    byte[][] inits = {null};
    BlockHasher hasher = new MyBlockHasher(cus, digs, inits, handler);

    int len = url4v1.length() + url5v1.length() + url5v2.length() + 
              url5v3.length() + url5v3.length() + url6v1.length() +
              url6v2.length() + url7v1.length() + url7v2.length() +
              url7v3.length();
              
    assertEquals(len, hashToEnd(hasher, stepSize));
    assertTrue(hasher.finished());
    
    List blocks = handler.getBlocks();
    assertEquals(4, blocks.size());
    
    HashBlock block0 = (HashBlock)blocks.get(0);
    assertEquals(1, block0.size());
    assertEqualBytes(bytes(url4v1), block0.getVersions()[0].getHashes());
    
    HashBlock block1 = (HashBlock)blocks.get(1);
    assertEquals(4, block1.size());
    assertEqualBytes(bytes(url5v4), block1.getVersions()[0].getHashes());
    assertEqualBytes(bytes(url5v3), block1.getVersions()[1].getHashes());
    assertEqualBytes(bytes(url5v2), block1.getVersions()[2].getHashes());
    assertEqualBytes(bytes(url5v1), block1.getVersions()[3].getHashes());
  
    HashBlock block2 = (HashBlock)blocks.get(2);
    assertEquals(2, block2.size());
    assertEqualBytes(bytes(url6v2), block2.getVersions()[0].getHashes());
    assertEqualBytes(bytes(url6v1), block2.getVersions()[1].getHashes());

    HashBlock block3 = (HashBlock)blocks.get(3);
    assertEquals(3, block3.size());
    assertEqualBytes(bytes(url7v3), block3.getVersions()[0].getHashes());
    assertEqualBytes(bytes(url7v2), block3.getVersions()[1].getHashes());
    assertEqualBytes(bytes(url7v1), block3.getVersions()[2].getHashes());
  }
  
  public void testSeveralContentSeveralVersionsWithThrowing(int stepSize)
      throws Exception {
    CaptureBlocksEventHandler handler = new CaptureBlocksEventHandler();
    
    MockArchivalUnit mau = setupContentTree();
    MockCachedUrlSet cus = (MockCachedUrlSet)mau.getAuCachedUrlSet();
    
    // Added from least recent to most recent...
    String url4v1 = "This URL has only one version.";
    
    String url5v1 = "This is some kind of content for url5, version 1";
    String url5v2 = "This is some kind of content for url5, version 2";
    String url5v3 = "This is some kind of content for url5, version 3";
    String url5v4 = "This is some kind of content for url5, version 4";
    
    String url6v1 = "And here's some more content for version 1 of url6";
    String url6v2 = "And here's some content for version 2 of url5";
    
    String url7v1 = "Let's not forget some content for version 1 of url7";
    String url7v2 = "This version was much shorter!";
    String url7v3 = "This was version 3 of url6.  It was a good version.";
    
    addVersion(mau, urls[4], url4v1);

    addVersion(mau, urls[5], url5v1);
    CachedUrl errcu1 = addVersion(mau, urls[5], url5v2);
    addVersion(mau, urls[5], url5v3);
    addVersion(mau, urls[5], url5v4);

    addVersion(mau, urls[6], url6v1);
    addVersion(mau, urls[6], url6v2);

    addVersion(mau, urls[7], url7v1);
    CachedUrl errcu2 = addVersion(mau, urls[7], url7v2);
    addVersion(mau, urls[7], url7v3);
    
    MessageDigest[] digs = { dig };
    byte[][] inits = {null};
    MyBlockHasher hasher =
      new MyBlockHasher(cus, digs, inits, handler);
    
    hasher.throwOnRead(errcu1);
    hasher.throwOnOpen(errcu2);

    hashToEnd(hasher, stepSize);
    assertTrue(hasher.finished());
    
    List blocks = handler.getBlocks();
    assertEquals(4, blocks.size());

    
    HashBlock block0 = (HashBlock)blocks.get(0);
    assertEquals(1, block0.size());
    for (HashBlock.Version v : block0.getVersions()) {
      assertNull(v.getHashError());
    }

    HashBlock block1 = (HashBlock)blocks.get(1);
    assertEquals(4, block1.size());
    int ix = 0;
    for (HashBlock.Version v : block1.getVersions()) {
      if (++ix == 3) {
	assertNotNull(v.getHashError());
      } else {
	assertNull(v.getHashError());
      }
    }
  
    HashBlock block2 = (HashBlock)blocks.get(2);
    assertEquals(2, block2.size());
    for (HashBlock.Version v : block2.getVersions()) {
      assertNull(v.getHashError());
    }

    HashBlock block3 = (HashBlock)blocks.get(3);
    assertEquals(3, block3.size());
    ix = 0;
    for (HashBlock.Version v : block3.getVersions()) {
      if (++ix == 2) {
	assertNotNull(v.getHashError());
      } else {
	assertNull(v.getHashError());
      }
    }
  }

  public void testSeveralContentSeveralVersions() throws Exception {
    testSeveralContentSeveralVersions(1);
    testSeveralContentSeveralVersions(3);
    testSeveralContentSeveralVersions(100);
    testSeveralContentSeveralVersions(10000);
  }

  public void testSeveralContentSeveralVersionsWithThrowing() throws Exception {
    testSeveralContentSeveralVersionsWithThrowing(1);
    testSeveralContentSeveralVersionsWithThrowing(3);
    testSeveralContentSeveralVersionsWithThrowing(100);
    testSeveralContentSeveralVersionsWithThrowing(10000);
  }

  public void testInitBytes(int stepSize) throws Exception {
    String chal = "challenge";
    RecordingEventHandler handRec = new RecordingEventHandler();
    MockArchivalUnit mau = setupContentTree();
    MockCachedUrlSet cus = (MockCachedUrlSet)mau.getAuCachedUrlSet();
    addContent(mau, urls[4], s1);
    addContent(mau, urls[6], s2);
    addContent(mau, urls[7], s3);
    MessageDigest[] digs = { dig };
    byte[][] inits = { bytes(chal) };
    BlockHasher hasher = new MyBlockHasher(cus, digs, inits, handRec);
    hasher.setIncludeUrl(true);
    int len = s1.length() + s2.length() + s3.length() +
      urls[4].length() + urls[6].length() + urls[7].length();
    assertEquals(len, hashToEnd(hasher, stepSize));
    assertTrue(hasher.finished());
    List events = handRec.getEvents();
    assertEquals(3, events.size());
    assertEvent(urls[4], s1.length(), chal + urls[4] + s1, events.get(0),
		false);
    assertEvent(urls[6], s2.length(), chal + urls[6] + s2, events.get(1),
		false);
    assertEvent(urls[7], s3.length(), chal + urls[7] + s3, events.get(2),
		false);
  }

  public void testInitBytes1() throws Exception {
    testInitBytes(1);
  }

  public void testInitBytes1000() throws Exception {
    testInitBytes(1000);
  }

  public void testMultipleDigests(int stepSize) throws Exception {
    RecordingEventHandler handRec = new RecordingEventHandler();
    MockArchivalUnit mau = setupContentTree();
    MockCachedUrlSet cus = (MockCachedUrlSet)mau.getAuCachedUrlSet();
    addContent(mau, urls[4], s1);
    addContent(mau, urls[6], s2);
    addContent(mau, urls[7], s3);
    MessageDigest dig2 = new MockMessageDigest();
    MessageDigest[] digs = { dig, dig2 };
    byte[][] inits = {null, null};
    BlockHasher hasher = new MyBlockHasher(cus, digs, inits, handRec);
    hasher.setIncludeUrl(true);
    int len = s1.length() + s2.length() + s3.length() +
      urls[4].length() + urls[6].length() + urls[7].length();
    assertEquals(len * digs.length, hashToEnd(hasher, stepSize));
    assertTrue(hasher.finished());
    List events = handRec.getEvents();
    assertEquals(3, events.size());
    assertEvent(urls[4], s1.length(),
		ListUtil.list(bytes(urls[4] + s1), bytes(urls[4] + s1)),
		events.get(0));
    assertEvent(urls[6], s2.length(),
		ListUtil.list(bytes(urls[6] + s2), bytes(urls[6] + s2)),
		events.get(1));
    assertEvent(urls[7], s3.length(), 
		ListUtil.list(bytes(urls[7] + s3), bytes(urls[7] + s3)),
		events.get(2));
  }

  public void testMultipleDigests() throws Exception {
    testMultipleDigests(10000);
  }

  public void testMultipleDigestsWithInit(int stepSize) throws Exception {
    String chal2 = "2challenge";
    String chal3 = "3challenge";
    RecordingEventHandler handRec = new RecordingEventHandler();
    MockArchivalUnit mau = setupContentTree();
    MockCachedUrlSet cus = (MockCachedUrlSet)mau.getAuCachedUrlSet();
    addContent(mau, urls[4], s1);
    addContent(mau, urls[6], s2);
    addContent(mau, urls[7], s3);
    MessageDigest dig2 = new MockMessageDigest();
    MessageDigest dig3 = new MockMessageDigest();
    MessageDigest[] digs = { dig, dig2, dig3 };
    byte[][] inits = { null, bytes(chal2), bytes(chal3) };
    BlockHasher hasher = new MyBlockHasher(cus, digs, inits, handRec);
    hasher.setIncludeUrl(true);
    int len = s1.length() + s2.length() + s3.length() +
      urls[4].length() + urls[6].length() + urls[7].length();
    assertEquals(len * digs.length, hashToEnd(hasher, stepSize));
    assertTrue(hasher.finished());
    List events = handRec.getEvents();
    assertEquals(3, events.size());
    assertEvent(urls[4], s1.length(),
		ListUtil.list(bytes(urls[4] + s1),
			      bytes(chal2 + urls[4] + s1),
			      bytes(chal3 + urls[4] + s1)),
		events.get(0));
    assertEvent(urls[6], s2.length(),
		ListUtil.list(bytes(urls[6] + s2),
			      bytes(chal2 + urls[6] + s2),
			      bytes(chal3 + urls[6] + s2)),
		events.get(1));
    assertEvent(urls[7], s3.length(),
		ListUtil.list(bytes(urls[7] + s3),
			      bytes(chal2 + urls[7] + s3),
			      bytes(chal3 + urls[7] + s3)),
		events.get(2));
  }

  public void testMultipleDigestsWithInit() throws Exception {
    testMultipleDigestsWithInit(1);
    testMultipleDigestsWithInit(1000);
  }

//  static byte[] bytes = ByteArray.makeRandomBytes(40);
//  static final int multiple = 100000000;
//
//  public void testNewDigestTime() throws Exception {
//    int len = bytes.length;
//    for (int i = 0; i < multiple; i++) {
//      MessageDigest.getInstance("SHA-1").update(bytes, 0, len);
//    }
//  }
//
//  public void testCloneDigestTime() throws Exception {
//    int len = bytes.length;
//    MessageDigest digest = MessageDigest.getInstance("SHA-1");
//    digest.update(bytes, 0, len);
//    for (int i = 0; i < multiple; i++) {
//      digest.clone();
//    }
//  }

  class Event {
    HashBlock hblock;
    byte[][] byteArrays;
    Event(HashBlock hblock, byte[][] byteArrays) {
      this.hblock = hblock;
      this.byteArrays = byteArrays;
    }

    public String toString() {
      return "[Ev: hb: " + hblock + "]";
    }
  }

  class CaptureBlocksEventHandler implements BlockHasher.EventHandler {
    List blocks = new ArrayList();
    
    public void blockDone(HashBlock hblock) {
      blocks.add(hblock);
    }

    public List getBlocks() {
      return blocks;
    }
  }
  
  class RecordingEventHandler implements BlockHasher.EventHandler {
    List<Event> events = new ArrayList();

    public void blockDone(HashBlock hblock) {
      HashBlock.Version hbv = hblock.currentVersion();
      if (hbv != null) {
        events.add(new Event(hblock, hbv.getHashes()));
      } else {
        log.warning("null HashBlock.Version");
      }
    }
 
    public void reset() {
      events = new ArrayList();
    }

    public List<Event> getEvents() {
      return events;
    }
  }
  
  class MyBlockHasher extends BlockHasher {
    Map throwOnOpen = new HashMap();
    Map throwOnRead = new HashMap();

    public MyBlockHasher(CachedUrlSet cus, MessageDigest[] digests,
			 byte[][]initByteArrays, EventHandler cb) {
      super(cus, digests, initByteArrays, cb);
 
    }
    
    public MyBlockHasher(CachedUrlSet cus, int maxVersions,
			 MessageDigest[] digests,
			 byte[][]initByteArrays, EventHandler cb) {
      super(cus, maxVersions, digests, initByteArrays, cb);
    }
    
    public void throwOnOpen(CachedUrl cu) {
      throwOnOpen.put(cu.getUrl(), cu.getVersion());
    }

    public void throwOnOpen(String url) {
      throwOnOpen.put(url, -1);
    }

    public void throwOnRead(CachedUrl cu) {
      throwOnRead.put(cu.getUrl(), cu.getVersion());
    }

    public void throwOnRead(String url) {
      throwOnRead.put(url, -1);
    }

    @Override
    protected InputStream getInputStream(CachedUrl cu) {
      Integer over = (Integer)throwOnOpen.get(cu.getUrl());
      if (over != null && (over == -1 || over == cu.getVersion())) {
	throw new ExpectedRuntimeException("Opening hash input stream");
      }
      Integer rver = (Integer)throwOnRead.get(cu.getUrl());
      return new ThrowingInputStream(super.getInputStream(cu),
				     (rver != null &&
				      (rver == -1 || rver == cu.getVersion()))
				     ? new IOException("Reading from hash input stream") : null,
				     null);
    }

  }

  public class SimpleFilterFactory implements FilterFactory {
    public InputStream createFilteredInputStream(ArchivalUnit au,
						 InputStream in,
						 String encoding) {
      Reader rdr = FilterUtil.getReader(in, encoding);
      StringFilter filt = new StringFilter(rdr, "w");
      filt.setIgnoreCase(true);
      return new ReaderInputStream(filt);
    }
  }

  public class IncompleteReadFilterFactory implements FilterFactory {
    int len;

    IncompleteReadFilterFactory(int len) {
      this.len = len;
    }

    public InputStream createFilteredInputStream(ArchivalUnit au,
						 InputStream in,
						 String encoding) {
      ByteArrayOutputStream baos = new ByteArrayOutputStream();
      try {
	StreamUtil.copy(in, baos, len);
      } catch (IOException e) {
	throw new RuntimeException(e);
      }
      return new ByteArrayInputStream(baos.toByteArray());
    }
  }

  public class MarkResetFilterFactory implements FilterFactory {
    int mark;
    int resetAt;

    MarkResetFilterFactory(int mark, int resetAt) {
      this.mark = mark;
      this.resetAt = resetAt;
    }

    public InputStream createFilteredInputStream(ArchivalUnit au,
						 InputStream in,
						 String encoding) {
      in.mark(mark);
      ByteArrayOutputStream baos = new ByteArrayOutputStream();
      try {
	StreamUtil.copy(in, baos, resetAt);
	in.reset();
	StreamUtil.copy(in, baos);
      } catch (IOException e) {
	throw new RuntimeException(e);
      }
      return new ByteArrayInputStream(baos.toByteArray());
    }
  }
}<|MERGE_RESOLUTION|>--- conflicted
+++ resolved
@@ -1,9 +1,5 @@
 /*
-<<<<<<< HEAD
- * $Id: TestBlockHasher.java,v 1.30.2.2 2014-12-28 08:37:36 tlipkis Exp $
-=======
  * $Id$
->>>>>>> d652d52d
  */
 
 /*
