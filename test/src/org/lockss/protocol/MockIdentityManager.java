/*
<<<<<<< HEAD
* $Id: MockIdentityManager.java,v 1.23.12.1 2014-12-28 08:36:36 tlipkis Exp $
=======
* $Id$
>>>>>>> d652d52d
 */

/*

Copyright (c) 2000-2003 Board of Trustees of Leland Stanford Jr. University,
all rights reserved.

Permission is hereby granted, free of charge, to any person obtaining a copy
of this software and associated documentation files (the "Software"), to deal
in the Software without restriction, including without limitation the rights
to use, copy, modify, merge, publish, distribute, sublicense, and/or sell
copies of the Software, and to permit persons to whom the Software is
furnished to do so, subject to the following conditions:

The above copyright notice and this permission notice shall be included in
all copies or substantial portions of the Software.

THE SOFTWARE IS PROVIDED "AS IS", WITHOUT WARRANTY OF ANY KIND, EXPRESS OR
IMPLIED, INCLUDING BUT NOT LIMITED TO THE WARRANTIES OF MERCHANTABILITY,
FITNESS FOR A PARTICULAR PURPOSE AND NONINFRINGEMENT.  IN NO EVENT SHALL
STANFORD UNIVERSITY BE LIABLE FOR ANY CLAIM, DAMAGES OR OTHER LIABILITY,
WHETHER IN AN ACTION OF CONTRACT, TORT OR OTHERWISE, ARISING FROM, OUT OF OR
IN CONNECTION WITH THE SOFTWARE OR THE USE OR OTHER DEALINGS IN THE SOFTWARE.

Except as contained in this notice, the name of Stanford University shall not
be used in advertising or otherwise to promote the sale, use or other dealings
in this Software without prior written authorization from Stanford University.

*/
package org.lockss.protocol;

import org.apache.commons.collections.Predicate;

import java.util.*;
import java.io.*;
import org.lockss.app.*;
import org.lockss.util.*;
import org.lockss.config.*;
import org.lockss.plugin.*;
import org.lockss.hasher.*;
import org.lockss.protocol.IdentityManager.MalformedIdentityKeyException;

/**
 * Mock override of IdentityManager.
 */

public class MockIdentityManager implements IdentityManager {
  protected static Logger log = Logger.getLogger("MockIdentityManager");

  public HashMap idMap = new HashMap();

  public HashMap piMap = new HashMap();

  public HashMap repMap = new HashMap();

  public Map agreeMap = new HashMap();

  int maxRep = 5000;

  PeerIdentity localId = new MockPeerIdentity("fake peer id");

  public MockIdentityManager() {
    super();
  }

  @Override
  public void initService(LockssApp daemon) throws LockssAppException {
//     throw new UnsupportedOperationException("not implemented");
  }

  @Override
  public void startService() {
    throw new UnsupportedOperationException("not implemented");
  }

  @Override
  public void stopService() {
//     throw new UnsupportedOperationException("not implemented");
  }


  @Override
  public PeerIdentity findPeerIdentity(String key) {
    return (PeerIdentity)piMap.get(key);
  }
  
  @Override
  public void removePeer(String key) {
    piMap.remove(key);
  }

  @Override
  public PeerIdentity ipAddrToPeerIdentity(IPAddr addr, int port) {
    String key = ""+addr+port;
    return new MockPeerIdentity(key);
  }

  @Override
  public PeerIdentity ipAddrToPeerIdentity(IPAddr addr) {
    throw new UnsupportedOperationException("not implemented");
  }

  @Override
  public PeerIdentity stringToPeerIdentity(String idKey)
      throws IdentityManager.MalformedIdentityKeyException {
    return (PeerIdentity)piMap.get(idKey);
  }

  public void addPeerIdentity(String idKey, PeerIdentity pi) {
    piMap.put(idKey, pi);
  }

  @Override
  public IPAddr identityToIPAddr(PeerIdentity pid) {
    throw new UnsupportedOperationException("not implemented");
  }

  @Override
  public PeerIdentity getLocalPeerIdentity(int pollVersion) {
    switch (pollVersion) {
    case 3:
      return new MockPeerIdentity("TCP:{127.0.0.1:1234");
    case 1:
    default:
      return new MockPeerIdentity("127.0.0.1");
    }
  }

  @Override
  public List<PeerIdentity> getLocalPeerIdentities() {
    return ListUtil.list(getLocalPeerIdentity(3));
  }

  @Override
  public IPAddr getLocalIPAddr() {
    throw new UnsupportedOperationException("not implemented");
  }

  @Override
  public boolean isLocalIdentity(PeerIdentity id) {
    log.debug3("Checking if "+id+" is the local identity "+localId);
    return id == localId;
  }

  public void setLocalIdentity(PeerIdentity id) {
    log.debug3("Setting local identity to "+id);
    this.localId = id;
  }

  @Override
  public boolean isLocalIdentity(String idStr) {
    throw new UnsupportedOperationException("not implemented");
  }

  @Override
  public void rememberEvent(PeerIdentity id, int event, LcapMessage msg) {
    throw new UnsupportedOperationException("not implemented");
  }

  @Override
  public int getMaxReputation() {
    return maxRep;
  }
  
  public Map getIdentities() {
    return piMap;
  }

  public void setMaxReputation(int maxRep) {
    this.maxRep = maxRep;
  }

  @Override
  public int getReputation(PeerIdentity id) {
    Integer rep = (Integer)repMap.get(id);
    if (rep == null) {
      return 0;
    }
    return rep.intValue();
  }

  public void setReputation(PeerIdentity id, int rep) {
    repMap.put(id, new Integer(rep));
  }


  /** @deprecated */
  @Override
  public IdentityListBean getIdentityListBean() {
    throw new UnsupportedOperationException("not implemented");
  }

  @Override
  public void signalAgreed(PeerIdentity pid, ArchivalUnit au) {
    throw new UnsupportedOperationException("not implemented");
  }

  @Override
  public void signalDisagreed(PeerIdentity pid, ArchivalUnit au) {
    throw new UnsupportedOperationException("not implemented");
  }
  
  @Override
  public void signalPartialAgreement(PeerIdentity pid, ArchivalUnit au,
                                     float percentAgreement) {
    throw new UnsupportedOperationException("not implemented");
  }
  
  @Override
  public void signalPartialAgreementHint(PeerIdentity pid, ArchivalUnit au,
                                     float percentAgreement) {
    throw new UnsupportedOperationException("not implemented");
  }

  @Override
  public void signalPartialAgreement(AgreementType agreementType, 
				     PeerIdentity pid, ArchivalUnit au,
                                     float agreement) {
    throw new UnsupportedOperationException("not implemented");
  }

  @Override
  public void signalLocalHashComplete(LocalHashResult lhr) {
    throw new UnsupportedOperationException("not implemented");
  }
  
  @Override
  public float getPercentAgreement(PeerIdentity pid, ArchivalUnit au) {
    throw new UnsupportedOperationException("not implemented");
  }

  public void setConfig(Configuration config, Configuration oldConfig,
			Configuration.Differences changedKeys) {
    throw new UnsupportedOperationException("not implemented");
  }

//   public void initService(LockssDaemon daemon) throws LockssAppException {
//     log.debug("MockIdentityManager: initService");
//     super.initService(daemon);
//   }

//   protected String getLocalIpParam(Configuration config) {
//     String res = config.get(PARAM_LOCAL_IP);
//     if (res == null) {
//       res = "127.7.7.7";
//     }
//     return res;
//   }

//   public void startService() {
//     log.debug("MockIdentityManager: startService");
//     super.startService();
//     idMap = new HashMap();
//   }
//   public void stopService() {
//     log.debug("MockIdentityManager: stopService");
//     super.stopService();
//     idMap = null;
//   }

  @Override
  public void changeReputation(PeerIdentity id, int changeKind) {
    throw new UnsupportedOperationException("not implemented");
    //      idMap.put(id, new Integer(changeKind));
  }

  @Override
  public void storeIdentities() throws ProtocolException {
    throw new UnsupportedOperationException("not implemented");
  }

  @Override
  public void storeIdentities(ObjectSerializer serializer) {
    throw new UnsupportedOperationException("not implemented");
  }

  @Override
  public LockssApp getApp() {
    throw new UnsupportedOperationException("not implemented");
  }


  public int lastChange(PeerIdentity id) {
    Integer change = (Integer)idMap.get(id);
    if (change == null) {
      return -1;
    }
    return change.intValue();
  }

//   public void signalAgreed(PeerIdentity id, ArchivalUnit au) {
//     throw new UnsupportedOperationException("not implemented");
//   }

//   public void signalDisagreed(PeerIdentity id, ArchivalUnit au) {
//     throw new UnsupportedOperationException("not implemented");
//   }

  @Override
  public Map getAgreed(ArchivalUnit au) {
    return (Map)agreeMap.get(au);
  }

  @Override
  public List getCachesToRepairFrom(ArchivalUnit au) {
    Map map = getAgreed(au);
    if (map == null) return Collections.EMPTY_LIST;
    return new ArrayList(map.keySet());
  }

  @Override
  public int countCachesToRepairFrom(ArchivalUnit au) {
    return getCachesToRepairFrom(au).size();
  }

  @Override
  public Map<PeerIdentity, PeerAgreement> getAgreements(ArchivalUnit au,
							AgreementType type) {
    throw new UnsupportedOperationException("not implemented");
  }

  @Override
  public boolean hasAgreed(String ip, ArchivalUnit au)
      throws IdentityManager.MalformedIdentityKeyException {
    return hasAgreed(stringToPeerIdentity(ip), au);
  }

  @Override
  public boolean hasAgreed(PeerIdentity pid, ArchivalUnit au) {
    Map map = getAgreed(au);
    if (map == null) return false;
    return map.containsKey(pid);
  }

  @Override
  public boolean hasAgreeMap(ArchivalUnit au) {
    throw new UnsupportedOperationException("not implemented");
  }

  @Override
  public void readIdentityAgreementFrom(ArchivalUnit au, InputStream in)
      throws IOException {
    throw new UnsupportedOperationException("not implemented");
  }

  @Override
  public void writeIdentityAgreementTo(ArchivalUnit au, OutputStream out)
      throws IOException {
    throw new UnsupportedOperationException("not implemented");
  }

  @Override
  public void writeIdentityDbTo(OutputStream out) throws IOException {
//     throw new UnsupportedOperationException("not implemented");
  }

  public void setAgeedForAu(ArchivalUnit au, Map map) {
    agreeMap.put(au, map);
  }

  // XXX What does it mean to have unused protected methods on a mock?
  protected LcapIdentity findLcapIdentity(PeerIdentity pid,
					  IPAddr addr, int port) {
    throw new UnsupportedOperationException("not implemented");
  }
  protected int getReputationDelta(int changeKind) {
    throw new UnsupportedOperationException("not implemented");
  }

  @Override
  public Collection getUdpPeerIdentities() {
    throw new UnsupportedOperationException("not implemented");
  }

  @Override
  public Collection getTcpPeerIdentities() {
    throw new UnsupportedOperationException("not implemented");
  }

  @Override
  public Collection getTcpPeerIdentities(Predicate peerPredicate) {
    throw new UnsupportedOperationException("not implemented");
  }

  @Override
  public LcapIdentity findLcapIdentity(PeerIdentity pid, String key) {
    throw new UnsupportedOperationException("not implemented");
  }

  @Override
  public List<PeerIdentityStatus> getPeerIdentityStatusList() {
    throw new UnsupportedOperationException("not implemented");
  }

  @Override
  public PeerIdentityStatus getPeerIdentityStatus(PeerIdentity pid) {
    throw new UnsupportedOperationException("not implemented");
  }

  @Override
  public PeerIdentityStatus getPeerIdentityStatus(String key) {
    throw new UnsupportedOperationException("not implemented");
  }

  @Override
  public float getHighestPercentAgreement(PeerIdentity pid, ArchivalUnit au) {
    // TODO Auto-generated method stub
    return 0.0f;
  }

  @Override
  public float getPercentAgreementHint(PeerIdentity pid, ArchivalUnit au) {
    return 0.0f;
  }

  @Override
  public float getHighestPercentAgreementHint(PeerIdentity pid,
					      ArchivalUnit au) {
    return 0.0f;
  }
  
//   protected String getLocalIpParam(Configuration config) {
//     throw new UnsupportedOperationException("not implemented");
//   }

  @Override
  public String getUiUrlStem(PeerIdentity pid) {
    return null;
  }
}<|MERGE_RESOLUTION|>--- conflicted
+++ resolved
@@ -1,9 +1,5 @@
 /*
-<<<<<<< HEAD
-* $Id: MockIdentityManager.java,v 1.23.12.1 2014-12-28 08:36:36 tlipkis Exp $
-=======
 * $Id$
->>>>>>> d652d52d
  */
 
 /*
