--- conflicted
+++ resolved
@@ -1,9 +1,5 @@
 /*
-<<<<<<< HEAD
- * $Id: TestPollManager.java,v 1.113.28.3 2014-12-27 03:32:25 tlipkis Exp $
-=======
  * $Id$
->>>>>>> d652d52d
  */
 
 /*
