--- conflicted
+++ resolved
@@ -1,9 +1,5 @@
 /*
-<<<<<<< HEAD
- * $Id: TestV3Poller.java,v 1.66.4.3 2014-12-27 03:32:35 tlipkis Exp $
-=======
  * $Id$
->>>>>>> d652d52d
  */
 
 /*
