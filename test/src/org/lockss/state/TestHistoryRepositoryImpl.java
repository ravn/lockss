/*
<<<<<<< HEAD
 * $Id: TestHistoryRepositoryImpl.java,v 1.85.10.2 2014-12-27 03:27:43 tlipkis Exp $
=======
 * $Id$
>>>>>>> d652d52d
 */

/*

Copyright (c) 2000-2015 Board of Trustees of Leland Stanford Jr. University,
all rights reserved.

Permission is hereby granted, free of charge, to any person obtaining a copy
of this software and associated documentation files (the "Software"), to deal
in the Software without restriction, including without limitation the rights
to use, copy, modify, merge, publish, distribute, sublicense, and/or sell
copies of the Software, and to permit persons to whom the Software is
furnished to do so, subject to the following conditions:

The above copyright notice and this permission notice shall be included in
all copies or substantial portions of the Software.

THE SOFTWARE IS PROVIDED "AS IS", WITHOUT WARRANTY OF ANY KIND, EXPRESS OR
IMPLIED, INCLUDING BUT NOT LIMITED TO THE WARRANTIES OF MERCHANTABILITY,
FITNESS FOR A PARTICULAR PURPOSE AND NONINFRINGEMENT.  IN NO EVENT SHALL
STANFORD UNIVERSITY BE LIABLE FOR ANY CLAIM, DAMAGES OR OTHER LIABILITY,
WHETHER IN AN ACTION OF CONTRACT, TORT OR OTHERWISE, ARISING FROM, OUT OF OR
IN CONNECTION WITH THE SOFTWARE OR THE USE OR OTHER DEALINGS IN THE SOFTWARE.

Except as contained in this notice, the name of Stanford University shall not
be used in advertising or otherwise to promote the sale, use or other dealings
in this Software without prior written authorization from Stanford University.

*/


package org.lockss.state;

import java.io.*;
import java.net.*;
import java.util.*;

import junit.framework.Test;

import org.lockss.config.CurrentConfig;
import org.lockss.daemon.*;
import org.lockss.plugin.*;
import org.lockss.poller.Vote;
import org.lockss.protocol.*;
import org.lockss.repository.*;
import org.lockss.test.*;
import org.lockss.util.*;

public abstract class TestHistoryRepositoryImpl extends LockssTestCase {

  /**
   * <p>A version of {@link TestHistoryRepositoryImpl} that forces the
   * serialization compatibility mode to
   * {@link CXSerializer#CASTOR_MODE}.</p>
   * @author Thib Guicherd-Callin
   */
//   public static class WithCastor extends TestHistoryRepositoryImpl {
//     public void setUp() throws Exception {
//       super.setUp();
//       ConfigurationUtil.addFromArgs(CXSerializer.PARAM_COMPATIBILITY_MODE,
//                                     Integer.toString(CXSerializer.CASTOR_MODE));
//     }

//     public void testStoreAuState() throws Exception {
//       // Not bothering to update castor mapping file
//     }
//   }

  /**
   * <p>A version of {@link TestHistoryRepositoryImpl} that forces the
   * serialization compatibility mode to
   * {@link CXSerializer#XSTREAM_MODE}.</p>
   * @author Thib Guicherd-Callin
   */
  public static class WithXStream extends TestHistoryRepositoryImpl {
    public void setUp() throws Exception {
      super.setUp();
      ConfigurationUtil.addFromArgs(CXSerializer.PARAM_COMPATIBILITY_MODE,
                                    Integer.toString(CXSerializer.XSTREAM_MODE));
    }
    public void testStorePollHistories() {
      log.critical("Not executing this Castor-centric test."); // FIXME
    }
  }

  public static Test suite() {
    return variantSuites(TestHistoryRepositoryImpl.class);
  }

  private String tempDirPath;
  private HistoryRepositoryImpl repository;
  private MockLockssDaemon theDaemon;
  private MockArchivalUnit mau;
  private IdentityManager idmgr;
  private String idKey;
  private PeerIdentity testID1 = null;
  private PeerIdentity testID2 = null;

  public void setUp() throws Exception {
    super.setUp();
    theDaemon = getMockLockssDaemon();
    theDaemon.startDaemon();
    mau = new MockArchivalUnit(new MockPlugin(theDaemon));
    tempDirPath = getTempDir().getAbsolutePath() + File.separator;
    configHistoryParams(tempDirPath);
    repository = (HistoryRepositoryImpl)
        HistoryRepositoryImpl.createNewHistoryRepository(mau);
    repository.initService(theDaemon);
    repository.startService();
    if (idmgr == null) {
      idmgr = theDaemon.getIdentityManager();
      idmgr.startService();
    }
    testID1 = idmgr.stringToPeerIdentity("127.1.2.3");
    testID2 = idmgr.stringToPeerIdentity("127.4.5.6");
  }

  public void tearDown() throws Exception {
    if (idmgr != null) {
      idmgr.stopService();
      idmgr = null;
    }
    repository.stopService();
    super.tearDown();
  }

  public void testGetNodeLocation() throws Exception {
    MockCachedUrlSetSpec mspec =
        new MockCachedUrlSetSpec("http://www.example.com", null);
    MockCachedUrlSet mcus = new MockCachedUrlSet(mau, mspec);
    String location = repository.getNodeLocation(mcus);
    String expected = LockssRepositoryImpl.mapAuToFileLocation(tempDirPath,
							       mau);
    expected = LockssRepositoryImpl.mapUrlToFileLocation(expected,
        "http://www.example.com");

    assertEquals(expected, location);
  }

  public void testDotUrlHandling() throws Exception {
    //testing correction of nodes with bad '..'-including urls,
    //filtering the first '..' but resolving the second
    // should filter out the first '..' line but resolve the second
    MockCachedUrlSetSpec mspec = new MockCachedUrlSetSpec(
        "http://www.example.com/branch/test/../test2", null);
    MockCachedUrlSet mcus = new MockCachedUrlSet(mau, mspec);
    String location = repository.getNodeLocation(mcus);
    String expectedStart =
      LockssRepositoryImpl.mapAuToFileLocation(tempDirPath, mau);
    String expected = LockssRepositoryImpl.mapUrlToFileLocation(
        expectedStart, "http://www.example.com/branch/test2");

    assertEquals(expected, location);

    mspec = new MockCachedUrlSetSpec("http://www.example.com/branch/./test",
                                     null);
    mcus = new MockCachedUrlSet(mau, mspec);
    location = repository.getNodeLocation(mcus);
    expected = LockssRepositoryImpl.mapUrlToFileLocation(expectedStart,
        "http://www.example.com/branch/test");

    assertEquals(expected, location);

    try {
      mspec = new MockCachedUrlSetSpec("http://www.example.com/..", null);
      mcus = new MockCachedUrlSet(mau, mspec);
      location = repository.getNodeLocation(mcus);
      fail("Should have thrown MalformedURLException.");
    } catch (MalformedURLException mue) { }

    try {
      mspec = new MockCachedUrlSetSpec(
          "http://www.example.com/test/../../test2", null);
      mcus = new MockCachedUrlSet(mau, mspec);
      location = repository.getNodeLocation(mcus);
      fail("Should have thrown MalformedURLException.");
    } catch (MalformedURLException mue) { }
  }

  public void testStorePollHistories() throws Exception {
    TimeBase.setSimulated(123321);
    MockCachedUrlSetSpec mspec =
        new MockCachedUrlSetSpec("http://www.example.com", null);
    CachedUrlSet mcus = new MockCachedUrlSet(mau, mspec);
    NodeStateImpl nodeState = new NodeStateImpl(mcus, -1, null, null,
                                                repository);
    List histories = ListUtil.list(createPollHistoryBean(3), createPollHistoryBean(3),
                                   createPollHistoryBean(3), createPollHistoryBean(3),
                                   createPollHistoryBean(3));

    /*
     * CASTOR: [summary] Rewrite test in non-Castor way
     * This is obviously not an appropriate way of writing this test,
     * Right now it creates sample data in Castor format, from legacy
     * code back when Castor was the built-in serialization engine.
     * TODO: Rewrite test in non-Castor way
     */
    //nodeState.setPollHistoryBeanList(histories);
    nodeState.setPollHistoryList(NodeHistoryBean.fromBeanListToList(histories));

    repository.storePollHistories(nodeState);
    String filePath = LockssRepositoryImpl.mapAuToFileLocation(tempDirPath,
							       mau);
    filePath = LockssRepositoryImpl.mapUrlToFileLocation(filePath,
        "http://www.example.com/"+HistoryRepositoryImpl.HISTORY_FILE_NAME);
    File xmlFile = new File(filePath);
    assertTrue(xmlFile.exists());

    nodeState.setPollHistoryList(new ArrayList());
    repository.loadPollHistories(nodeState);
    List loadedHistory = nodeState.getPollHistoryList();
    assertEquals(histories.size(), loadedHistory.size());
    // CASTOR: some Castor-tailored stuff here
    // PollHistoryBean expect1 = (PollHistoryBean)histories.get(0);
    // PollHistoryBean elem1 = (PollHistoryBean)loadedHistory.get(0);
    PollHistory expect1 = (PollHistory)histories.get(0);
    PollHistory elem1 = (PollHistory)loadedHistory.get(0);
    assertEquals(expect1.type, elem1.type);
    assertEquals(expect1.lwrBound, elem1.lwrBound);
    assertEquals(expect1.uprBound, elem1.uprBound);
    assertEquals(expect1.status, elem1.status);
    assertEquals(expect1.startTime, elem1.startTime);
    assertEquals(expect1.duration, elem1.duration);
    // CASTOR: some Castor-tailored stuff here
    // List expectBeans = (List)expect1.getVoteBeans();
    // List elemBeans = (List)elem1.getVoteBeans();
    Iterator expectIter = (Iterator)expect1.getVotes();
    Iterator elemIter = (Iterator)elem1.getVotes();
    while (expectIter.hasNext() && elemIter.hasNext()) {
      Vote expectVote = (Vote)expectIter.next();
      Vote elemVote = (Vote)elemIter.next();
      assertEquals(expectVote.getVoterIdentity().getIdString(),
                   elemVote.getVoterIdentity().getIdString());
      assertEquals(expectVote.isAgreeVote(),
                   elemVote.isAgreeVote());
      assertEquals(expectVote.getChallengeString(),
                   elemVote.getChallengeString());
      assertEquals(expectVote.getVerifierString(),
                   elemVote.getVerifierString());
      assertEquals(expectVote.getHashString(),
                   elemVote.getHashString());
    }
    assertFalse(expectIter.hasNext());
    assertFalse(expectIter.hasNext());
    TimeBase.setReal();
  }

  public void testHandleEmptyFile() throws Exception {
    MockCachedUrlSetSpec mspec =
        new MockCachedUrlSetSpec("http://www.example.com", null);
    CachedUrlSet mcus = new MockCachedUrlSet(mau, mspec);
    NodeStateImpl nodeState = new NodeStateImpl(mcus, -1, null, null,
                                                repository);
    nodeState.setPollHistoryList(new ArrayList());
    //storing empty vector
    repository.storePollHistories(nodeState);
    String filePath = LockssRepositoryImpl.mapAuToFileLocation(tempDirPath,
							       mau);
    filePath = LockssRepositoryImpl.mapUrlToFileLocation(filePath,
        "http://www.example.com/"+HistoryRepositoryImpl.HISTORY_FILE_NAME);
    File xmlFile = new File(filePath);
    assertTrue(xmlFile.exists());

    nodeState.setPollHistoryList(new ArrayList());
    repository.loadPollHistories(nodeState);
    assertEquals(0, nodeState.pollHistories.size());

    mspec = new MockCachedUrlSetSpec("http://www.example2.com", null);
    mcus = new MockCachedUrlSet(mau, mspec);
    nodeState = new NodeStateImpl(mcus, -1, null, null, repository);
    filePath = LockssRepositoryImpl.mapAuToFileLocation(tempDirPath, mau);
    filePath = LockssRepositoryImpl.mapUrlToFileLocation(filePath,
        "http://www.example2.com/");
    xmlFile = new File(filePath);
    assertFalse(xmlFile.exists());
    xmlFile.mkdirs();
    filePath += HistoryRepositoryImpl.HISTORY_FILE_NAME;
    xmlFile = new File(filePath);
    OutputStream os = new BufferedOutputStream(new FileOutputStream(xmlFile));
    os.write(new byte[0]);
    os.close();
    assertTrue(xmlFile.exists());

    nodeState.setPollHistoryList(new ArrayList());
    repository.loadPollHistories(nodeState);
    assertEquals(0, nodeState.pollHistories.size());
    assertFalse(xmlFile.exists());
    xmlFile = new File(filePath + CurrentConfig.getParam(ObjectSerializer.PARAM_FAILED_DESERIALIZATION_EXTENSION,
                                                         ObjectSerializer.DEFAULT_FAILED_DESERIALIZATION_EXTENSION));
    assertTrue(xmlFile.exists());
  }

  public void testStoreAuEmptyState() throws Exception {
    HashSet strCol = new HashSet();
    strCol.add("test");
    AuState origState = new AuState(mau, repository);
    repository.storeAuState(origState);
    AuState loadedState = repository.loadAuState();
    assertEquals(-1, loadedState.getLastCrawlTime());
    assertEquals(-1, loadedState.getLastCrawlAttempt());
    assertEquals(-1, loadedState.getLastCrawlResult());
    assertEquals("Unknown code -1", loadedState.getLastCrawlResultMsg());
    assertEquals(-1, loadedState.getLastTopLevelPollTime());
    assertEquals(-1, loadedState.getLastPollStart());
    assertEquals(-1, loadedState.getLastPollResult());
    assertEquals(null, loadedState.getLastPollResultMsg());

    assertEquals(-1, loadedState.getLastPoPPoll());
    assertEquals(-1, loadedState.getLastPoPPollResult());
    assertEquals(-1, loadedState.getLastLocalHashScan());
    assertEquals(0, loadedState.getNumAgreePeersLastPoR());
    assertEquals(0, loadedState.getNumWillingRepairers());
    assertEquals(0, loadedState.getNumCurrentSuspectVersions());
    assertEmpty(loadedState.getCdnStems());
    loadedState.addCdnStem("http://this.is.new/");
    assertEquals(ListUtil.list("http://this.is.new/"), loadedState.getCdnStems());
    loadedState.addCdnStem("http://this.is.new/");
    assertEquals(ListUtil.list("http://this.is.new/"), loadedState.getCdnStems());

    assertEquals(0, loadedState.getPollDuration());
    assertEquals(0, loadedState.getClockssSubscriptionStatus());
    assertEquals(null, loadedState.getAccessType());
    assertEquals(SubstanceChecker.State.Unknown, loadedState.getSubstanceState());
    assertEquals(null, loadedState.getFeatureVersion(Plugin.Feature.Substance));
    assertEquals(null, loadedState.getFeatureVersion(Plugin.Feature.Metadata));
    assertEquals(-1, loadedState.getLastMetadataIndex());
    assertEquals(0, loadedState.getLastContentChange());
    assertEquals(mau.getAuId(), loadedState.getArchivalUnit().getAuId());
  }

  public void testStoreAuState() throws Exception {
    HashSet strCol = new HashSet();
    strCol.add("test");
    AuState origState = new AuState(mau,
				    123000, 123123, 41, "woop woop",
				    321000, 222000, 3, "pollres", 12345,
				    456000, strCol,
				    AuState.AccessType.OpenAccess,
				    2, 1.0, 1.0,
				    SubstanceChecker.State.Yes,
				    "SubstVer3", "MetadatVer7", 111444,
				    12345,
				    111222, // lastPoPPoll
				    7, // lastPoPPollResult
				    222333, // lastLocalHashScan
<<<<<<< HEAD
				    222444, // lastLocalHashMismatch
				    444777, // numAgreePeersLastPoR
				    777444, // numWillingRepairers
				    747474, // numCurrentSuspectVersions
=======
				    444777, // numAgreePeersLastPoR
				    777444, // numWillingRepairers
				    747474, // numCurrentSuspectVersions
				    ListUtil.list("http://hos.t/pa/th"),
>>>>>>> d652d52d
				    repository);

    assertEquals("SubstVer3",
		 origState.getFeatureVersion(Plugin.Feature.Substance));
    assertEquals("MetadatVer7",
		 origState.getFeatureVersion(Plugin.Feature.Metadata));
    assertEquals(111444, origState.getLastMetadataIndex());

    repository.storeAuState(origState);

    String filePath = LockssRepositoryImpl.mapAuToFileLocation(tempDirPath,
							       mau);
    filePath += HistoryRepositoryImpl.AU_FILE_NAME;
    File xmlFile = new File(filePath);
    assertTrue(xmlFile.exists());

    origState = null;
    AuState loadedState = repository.loadAuState();
    assertEquals(123000, loadedState.getLastCrawlTime());
    assertEquals(123123, loadedState.getLastCrawlAttempt());
    assertEquals(41, loadedState.getLastCrawlResult());
    assertEquals("woop woop", loadedState.getLastCrawlResultMsg());
    assertEquals(321000, loadedState.getLastTopLevelPollTime());
    assertEquals(222000, loadedState.getLastPollStart());
    assertEquals(3, loadedState.getLastPollResult());
    assertEquals("Inviting Peers", loadedState.getLastPollResultMsg());

    assertEquals(111222, loadedState.getLastPoPPoll());
    assertEquals(7, loadedState.getLastPoPPollResult());
    assertEquals(222333, loadedState.getLastLocalHashScan());

    assertEquals(444777, loadedState.getNumAgreePeersLastPoR());
    assertEquals(777444, loadedState.getNumWillingRepairers());
    assertEquals(747474, loadedState.getNumCurrentSuspectVersions());
    assertEquals(ListUtil.list("http://hos.t/pa/th"),
		 loadedState.getCdnStems());
    loadedState.addCdnStem("http://this.is.new/");
    assertEquals(ListUtil.list("http://hos.t/pa/th", "http://this.is.new/"),
		 loadedState.getCdnStems());

    assertEquals(444777, loadedState.getNumAgreePeersLastPoR());
    assertEquals(777444, loadedState.getNumWillingRepairers());
    assertEquals(12345, loadedState.getPollDuration());
    assertEquals(2, loadedState.getClockssSubscriptionStatus());
    assertEquals(AuState.AccessType.OpenAccess, loadedState.getAccessType());
    assertEquals(SubstanceChecker.State.Yes, loadedState.getSubstanceState());
    assertEquals("SubstVer3",
		 loadedState.getFeatureVersion(Plugin.Feature.Substance));
    assertEquals("MetadatVer7",
		 loadedState.getFeatureVersion(Plugin.Feature.Metadata));
    assertEquals(111444, loadedState.getLastMetadataIndex());
    assertEquals(12345, loadedState.getLastContentChange());
    assertEquals(mau.getAuId(), loadedState.getArchivalUnit().getAuId());

    // check crawl urls
    Collection col = loadedState.getCrawlUrls();
    Iterator colIter = col.iterator();
    assertTrue(colIter.hasNext());
    assertEquals("test", colIter.next());
    assertFalse(colIter.hasNext());
  }

  public void testStoreDamagedNodeSet() throws Exception {
    DamagedNodeSet damNodes = new DamagedNodeSet(mau, repository);
    damNodes.nodesWithDamage.add("test1");
    damNodes.nodesWithDamage.add("test2");
    damNodes.cusToRepair.put("cus1", ListUtil.list("cus1-1", "cus1-2"));
    damNodes.cusToRepair.put("cus2", ListUtil.list("cus2-1"));
    assertTrue(damNodes.containsWithDamage("test1"));
    assertTrue(damNodes.containsWithDamage("test2"));
    assertFalse(damNodes.containsWithDamage("test3"));

    repository.storeDamagedNodeSet(damNodes);
    String filePath = LockssRepositoryImpl.mapAuToFileLocation(tempDirPath,
							       mau);
    filePath += HistoryRepositoryImpl.DAMAGED_NODES_FILE_NAME;
    File xmlFile = new File(filePath);
    assertTrue(xmlFile.exists());

    damNodes = null;
    damNodes = repository.loadDamagedNodeSet();
    // check damage
    assertTrue(damNodes.containsWithDamage("test1"));
    assertTrue(damNodes.containsWithDamage("test2"));
    assertFalse(damNodes.containsWithDamage("test3"));

    MockCachedUrlSet mcus1 = new MockCachedUrlSet("cus1");
    MockCachedUrlSet mcus2 = new MockCachedUrlSet("cus2");

    // check repairs
    assertTrue(damNodes.containsToRepair(mcus1, "cus1-1"));
    assertTrue(damNodes.containsToRepair(mcus1, "cus1-2"));
    assertFalse(damNodes.containsToRepair(mcus1, "cus2-1"));
    assertTrue(damNodes.containsToRepair(mcus2, "cus2-1"));
    assertEquals(mau.getAuId(), damNodes.theAu.getAuId());

    // check remove
    damNodes.removeFromRepair(mcus1, "cus1-1");
    assertFalse(damNodes.containsToRepair(mcus1, "cus1-1"));
    assertTrue(damNodes.containsToRepair(mcus1, "cus1-2"));
    damNodes.removeFromRepair(mcus1, "cus1-2");
    assertFalse(damNodes.containsToRepair(mcus1, "cus1-2"));
    assertNull(damNodes.cusToRepair.get(mcus1));

    // check remove from damaged nodes
    damNodes.removeFromDamage("test1");
    damNodes.removeFromDamage("test2");
    repository.storeDamagedNodeSet(damNodes);
    damNodes = repository.loadDamagedNodeSet();
    assertNotNull(damNodes);
    assertFalse(damNodes.containsWithDamage("test1"));
    assertFalse(damNodes.containsWithDamage("test2"));
  }

  public void testStoreOverwrite() throws Exception {
    AuState auState = new AuState(mau,
				  123, // lastCrawlTime
				  321, // lastCrawlAttempt
				  -1, // lastCrawlResult
				  null, // lastCrawlResultMsg,
				  321, // lastTopLevelPoll
				  333, // lastPollStart
				  -1, // lastPollresult
				  null, // lastPollresultMsg
				  0, // pollDuration
				  -1, // lastTreeWalk
				  null, // crawlUrls
				  null, // accessType
				  1, // clockssSubscriptionState
				  1.0, // v3Agreement
				  1.0, // highestV3Agreement
				  SubstanceChecker.State.Unknown,
				  null, // substanceVersion
				  null, // metadataVersion
				  -1, // lastMetadataIndex
				  0, // lastContentChange
				  444, // lastPoPPoll
				  8, // lastPoPPollResult
				  -1, // lastLocalHashScan
<<<<<<< HEAD
				  -1, // lastLocalHashMismatch
				  27, // numAgreePeersLastPoR
				  72, // numWillingRepirers
				  19, // numCurrentSuspectVersions
=======
				  27, // numAgreePeersLastPoR
				  72, // numWillingRepirers
				  19, // numCurrentSuspectVersions
				  ListUtil.list("http://foo/"), // cdnStems
>>>>>>> d652d52d
				  repository);

    repository.storeAuState(auState);
    String filePath = LockssRepositoryImpl.mapAuToFileLocation(tempDirPath,
							       mau);
    filePath += HistoryRepositoryImpl.AU_FILE_NAME;
    File xmlFile = new File(filePath);
    FileInputStream fis = new FileInputStream(xmlFile);
    ByteArrayOutputStream baos = new ByteArrayOutputStream();
    StreamUtil.copy(fis, baos);
    fis.close();
    String expectedStr = baos.toString();

    auState = new AuState(mau,
			  1234, // lastCrawlTime
			  4321, // lastCrawlAttempt
			  -1, // lastCrawlResult
			  null, // lastCrawlResultMsg,
			  4321, // lastTopLevelPoll
			  5555, // lastPollStart
			  -1, // lastPollresult
			  null, // lastPollresultMsg
			  0, // pollDuration
			  -1, // lastTreeWalk
			  null, // crawlUrls
			  null, // accessType
			  1, // clockssSubscriptionState
			  1.0, // v3Agreement
			  1.0, // highestV3Agreement
			  SubstanceChecker.State.Unknown,
			  null, // substanceVersion
			  null, // metadataVersion
			  -1, // lastMetadataIndex
			  0, // lastContentChange
			  -1, // lastPoPPoll
			  -1, // lastPoPPollResult
			  -1, // lastLocalHashScan
<<<<<<< HEAD
			  -1, // lastLocalHashMismatch
			  13, // numAgreePeersLastPoR
			  31, // numWillingRepairers
			  91, // numCurrentSuspectVersions
=======
			  13, // numAgreePeersLastPoR
			  31, // numWillingRepairers
			  91, // numCurrentSuspectVersions
			  ListUtil.list("http://foo/"), // cdnStems
>>>>>>> d652d52d
			  repository);
    repository.storeAuState(auState);
    assertEquals(1234, auState.getLastCrawlTime());
    assertEquals(4321, auState.getLastCrawlAttempt());
    assertEquals(4321, auState.getLastTopLevelPollTime());
    assertEquals(5555, auState.getLastPollStart());
    assertEquals(13, auState.getNumAgreePeersLastPoR());
    assertEquals(31, auState.getNumWillingRepairers());
    assertEquals(91, auState.getNumCurrentSuspectVersions());
    assertEquals(mau.getAuId(), auState.getArchivalUnit().getAuId());
    assertEquals(ListUtil.list("http://foo/"), auState.getCdnStems());

    fis = new FileInputStream(xmlFile);
    baos = new ByteArrayOutputStream(expectedStr.length());
    StreamUtil.copy(fis, baos);
    fis.close();
    log.info(baos.toString());

    auState = null;
    auState = repository.loadAuState();
    assertEquals(1234, auState.getLastCrawlTime());
    assertEquals(4321, auState.getLastCrawlAttempt());
    assertEquals(4321, auState.getLastTopLevelPollTime());
    assertEquals(5555, auState.getLastPollStart());
    assertEquals(13, auState.getNumAgreePeersLastPoR());
    assertEquals(31, auState.getNumWillingRepairers());
    assertEquals(91, auState.getNumCurrentSuspectVersions());
    assertEquals(mau.getAuId(), auState.getArchivalUnit().getAuId());

    auState = new AuState(mau,
			  123, // lastCrawlTime
			  321, // lastCrawlAttempt
			  -1, // lastCrawlResult
			  null, // lastCrawlResultMsg,
			  321, // lastTopLevelPoll
			  333, // lastPollStart
			  -1, // lastPollresult
			  null, // lastPollresultMsg
			  0, // pollDuration
			  -1, // lastTreeWalk
			  null, // crawlUrls
			  null, // accessType
			  1, // clockssSubscriptionState
			  1.0, // v3Agreement
			  1.0, // highestV3Agreement
			  SubstanceChecker.State.Unknown,
			  null, // substanceVersion
			  null, // metadataVersion
			  -1, // lastMetadataIndex
			  0, // lastContentChange
			  444, // lastPoPPoll
			  8, // lastPoPPollResult
			  -1, // lastLocalHashScan
<<<<<<< HEAD
			  -1, // lastLocalHashMismatch
			  27, // numAgreePeersLastPoR
			  72, // numWillingRepairers
			  19, // numCurrentSuspectVersions
=======
			  27, // numAgreePeersLastPoR
			  72, // numWillingRepairers
			  19, // numCurrentSuspectVersions
			  ListUtil.list("http://foo/"), // cdnStems
>>>>>>> d652d52d
			  repository);
    repository.storeAuState(auState);
    fis = new FileInputStream(xmlFile);
    baos = new ByteArrayOutputStream(expectedStr.length());
    StreamUtil.copy(fis, baos);
    fis.close();
    assertEquals(expectedStr, baos.toString());
  }

  public void testStoreNodeState() throws Exception {
    TimeBase.setSimulated(100);
    CachedUrlSet mcus = new MockCachedUrlSet(mau, new RangeCachedUrlSetSpec(
        "http://www.example.com"));
    CrawlState crawl = new CrawlState(1, 2, 123);
    List polls = new ArrayList(2);
    PollState poll1 = new PollState(1, "sdf", "jkl", 2, 123, Deadline.at(456), false);
    PollState poll2 = new PollState(2, "abc", "def", 3, 321, Deadline.at(654), false);
    polls.add(poll1);
    polls.add(poll2);
    NodeState nodeState = new NodeStateImpl(mcus, 123321, crawl, polls,
                                            repository);
    ((NodeStateImpl)nodeState).setState(NodeState.DAMAGE_AT_OR_BELOW);
    repository.storeNodeState(nodeState);
    String filePath = LockssRepositoryImpl.mapAuToFileLocation(tempDirPath,
							       mau);
    filePath = LockssRepositoryImpl.mapUrlToFileLocation(filePath,
        "http://www.example.com/"+HistoryRepositoryImpl.NODE_FILE_NAME);
    File xmlFile = new File(filePath);
    assertTrue(xmlFile.exists());

    nodeState = null;
    nodeState = repository.loadNodeState(mcus);
    assertSame(mcus, nodeState.getCachedUrlSet());

    assertEquals(123321, nodeState.getAverageHashDuration());
    assertEquals(1, nodeState.getCrawlState().getType());
    assertEquals(2, nodeState.getCrawlState().getStatus());
    assertEquals(123, nodeState.getCrawlState().getStartTime());
    assertEquals(NodeState.DAMAGE_AT_OR_BELOW, nodeState.getState());

    Iterator pollIt = nodeState.getActivePolls();
    assertTrue(pollIt.hasNext());
    PollState loadedPoll = (PollState)pollIt.next();
    assertEquals(1, loadedPoll.getType());
    assertEquals("sdf", loadedPoll.getLwrBound());
    assertEquals("jkl", loadedPoll.getUprBound());
    assertEquals(2, loadedPoll.getStatus());
    assertEquals(123, loadedPoll.getStartTime());
    assertEquals(456, loadedPoll.getDeadline().getExpirationTime());

    assertTrue(pollIt.hasNext());
    loadedPoll = (PollState)pollIt.next();
    assertEquals(2, loadedPoll.getType());
    assertEquals("abc", loadedPoll.getLwrBound());
    assertEquals("def", loadedPoll.getUprBound());
    assertEquals(3, loadedPoll.getStatus());
    assertEquals(321, loadedPoll.getStartTime());
    assertEquals(654, loadedPoll.getDeadline().getExpirationTime());
    assertFalse(pollIt.hasNext());

    TimeBase.setReal();
  }

  // TODO: Decide how to split this test between here and TestPeerAgreements
//  public void testStoreIdentityAgreements() throws Exception {
//    IdentityManager.IdentityAgreement id1 =
//      new IdentityManager.IdentityAgreement(testID1);
//    id1.setLastAgree(123);
//    id1.setLastDisagree(321);
//    id1.setPercentAgreement(0.5f);
//    IdentityManager.IdentityAgreement id2 =
//      new IdentityManager.IdentityAgreement(testID2);
//    id2.setLastAgree(456);
//    id2.setLastDisagree(654);
//    id2.setPercentAgreementHint(0.8f);
//
//    repository.storeIdentityAgreements(ListUtil.list(id1, id2));
//    String filePath = LockssRepositoryImpl.mapAuToFileLocation(tempDirPath,
//							       mau);
//    filePath += HistoryRepositoryImpl.IDENTITY_AGREEMENT_FILE_NAME;
//    File xmlFile = new File(filePath);
//    assertTrue(xmlFile.exists());
//
//    List idList = repository.loadIdentityAgreements();
//    assertEquals(2, idList.size());
//    id1 = (IdentityManager.IdentityAgreement)idList.get(0);
//    assertNotNull(id1);
//    assertSame(testID1, idmgr.stringToPeerIdentity(id1.getId()));
//    assertEquals(123, id1.getLastAgree());
//    assertEquals(321, id1.getLastDisagree());
//    assertEquals(.5f, id1.getPercentAgreement());
//    assertEquals(.5f, id1.getHighestPercentAgreement());
//    assertEquals(-1.0f, id1.getPercentAgreementHint());
//    assertEquals(-1.0f, id1.getHighestPercentAgreementHint());
//
//    id2 = (IdentityManager.IdentityAgreement)idList.get(1);
//    assertSame(testID2, idmgr.stringToPeerIdentity(id2.getId()));
//    assertEquals(456, id2.getLastAgree());
//    assertEquals(654, id2.getLastDisagree());
//    assertEquals(0.0f, id2.getPercentAgreement());
//    assertEquals(0.0f, id2.getHighestPercentAgreement());
//    assertEquals(0.8f, id2.getPercentAgreementHint());
//    assertEquals(0.8f, id2.getHighestPercentAgreementHint());
//  }

  /**
   * <p>Verifies that the serializers in use by the history repository
   * are in the correct modes.</p>
   * @throws Exception if an unexpected error occurs
   */
  public void testSerializerModes() throws Exception {
    abstract class SerializerFactory {
      public abstract ObjectSerializer makeSerializer();
    }

    SerializerFactory[] actions = new SerializerFactory[] {
        new SerializerFactory() {
          public ObjectSerializer makeSerializer() {
            return repository.makeAuStateSerializer();
          }
        },
        new SerializerFactory() {
          public ObjectSerializer makeSerializer() {
            return repository.makeDamagedNodeSetSerializer();
          }
        },
        new SerializerFactory() {
          public ObjectSerializer makeSerializer() {
            return repository.makeIdentityAgreementListSerializer();
          }
        },
        new SerializerFactory() {
          public ObjectSerializer makeSerializer() {
            return repository.makeNodeStateSerializer();
          }
        },
        new SerializerFactory() {
          public ObjectSerializer makeSerializer() {
            return repository.makePollHistoriesSerializer();
          }
        },
    };

    // For each variant action...
    for (int action = 0 ; action < actions.length ; ++action) {
      log.debug("Starting with action " + action);
      ObjectSerializer serializer = actions[action].makeSerializer();
      assertEquals(ObjectSerializer.FAILED_DESERIALIZATION_RENAME,
                   serializer.getFailedDeserializationMode());

      // CASTOR: Which concrete class is returned may change over time
      assertTrue(serializer instanceof CXSerializer);
      CXSerializer cxSerializer = (CXSerializer)serializer;
      assertEquals(CXSerializer.getCompatibilityModeFromConfiguration(),
                   cxSerializer.getCompatibilityMode());
    }
  }
  
  /**
   *  Make sure that we have one (and only one) dated peer id set 
   */
  public void testGetNoAuPeerSet() {
    DatedPeerIdSet dpis1;
    DatedPeerIdSet dpis2;
    
    dpis1 = repository.getNoAuPeerSet();
    assertNotNull(dpis1);
    
    dpis2 = repository.getNoAuPeerSet();
    assertNotNull(dpis2);
    
    assertSame(dpis1, dpis2);
  }
  
  

  private PollHistoryBean createPollHistoryBean(int voteCount) throws Exception {
    PollState state = new PollState(1, "lwr", "upr", 2, 5, null, false);
    List votes = new ArrayList(voteCount);
    for (int ii=0; ii<voteCount; ii++) {
      VoteBean bean = new VoteBean();
      bean.setId(idKey);
      bean.setAgreeState(true);
      bean.setChallengeString("1234");
      bean.setHashString("2345");
      bean.setVerifierString("3456");
      votes.add(bean.getVote());
    }
    return new PollHistoryBean(new PollHistory(state, 0, votes));
  }

  public static void configHistoryParams(String rootLocation)
    throws IOException {
    ConfigurationUtil.addFromArgs(HistoryRepositoryImpl.PARAM_HISTORY_LOCATION,
                                  rootLocation,
                                  LockssRepositoryImpl.PARAM_CACHE_LOCATION,
                                  rootLocation,
                                  IdentityManager.PARAM_LOCAL_IP,
                                  "127.0.0.7");
  }

  public static void main(String[] argv) {
    String[] testCaseList = {TestHistoryRepositoryImpl.class.getName()};
    junit.swingui.TestRunner.main(testCaseList);
  }
}<|MERGE_RESOLUTION|>--- conflicted
+++ resolved
@@ -1,9 +1,5 @@
 /*
-<<<<<<< HEAD
- * $Id: TestHistoryRepositoryImpl.java,v 1.85.10.2 2014-12-27 03:27:43 tlipkis Exp $
-=======
  * $Id$
->>>>>>> d652d52d
  */
 
 /*
@@ -349,17 +345,10 @@
 				    111222, // lastPoPPoll
 				    7, // lastPoPPollResult
 				    222333, // lastLocalHashScan
-<<<<<<< HEAD
-				    222444, // lastLocalHashMismatch
-				    444777, // numAgreePeersLastPoR
-				    777444, // numWillingRepairers
-				    747474, // numCurrentSuspectVersions
-=======
 				    444777, // numAgreePeersLastPoR
 				    777444, // numWillingRepairers
 				    747474, // numCurrentSuspectVersions
 				    ListUtil.list("http://hos.t/pa/th"),
->>>>>>> d652d52d
 				    repository);
 
     assertEquals("SubstVer3",
@@ -400,8 +389,6 @@
     assertEquals(ListUtil.list("http://hos.t/pa/th", "http://this.is.new/"),
 		 loadedState.getCdnStems());
 
-    assertEquals(444777, loadedState.getNumAgreePeersLastPoR());
-    assertEquals(777444, loadedState.getNumWillingRepairers());
     assertEquals(12345, loadedState.getPollDuration());
     assertEquals(2, loadedState.getClockssSubscriptionStatus());
     assertEquals(AuState.AccessType.OpenAccess, loadedState.getAccessType());
@@ -499,17 +486,10 @@
 				  444, // lastPoPPoll
 				  8, // lastPoPPollResult
 				  -1, // lastLocalHashScan
-<<<<<<< HEAD
-				  -1, // lastLocalHashMismatch
-				  27, // numAgreePeersLastPoR
-				  72, // numWillingRepirers
-				  19, // numCurrentSuspectVersions
-=======
 				  27, // numAgreePeersLastPoR
 				  72, // numWillingRepirers
 				  19, // numCurrentSuspectVersions
 				  ListUtil.list("http://foo/"), // cdnStems
->>>>>>> d652d52d
 				  repository);
 
     repository.storeAuState(auState);
@@ -547,17 +527,10 @@
 			  -1, // lastPoPPoll
 			  -1, // lastPoPPollResult
 			  -1, // lastLocalHashScan
-<<<<<<< HEAD
-			  -1, // lastLocalHashMismatch
-			  13, // numAgreePeersLastPoR
-			  31, // numWillingRepairers
-			  91, // numCurrentSuspectVersions
-=======
 			  13, // numAgreePeersLastPoR
 			  31, // numWillingRepairers
 			  91, // numCurrentSuspectVersions
 			  ListUtil.list("http://foo/"), // cdnStems
->>>>>>> d652d52d
 			  repository);
     repository.storeAuState(auState);
     assertEquals(1234, auState.getLastCrawlTime());
@@ -611,17 +584,10 @@
 			  444, // lastPoPPoll
 			  8, // lastPoPPollResult
 			  -1, // lastLocalHashScan
-<<<<<<< HEAD
-			  -1, // lastLocalHashMismatch
-			  27, // numAgreePeersLastPoR
-			  72, // numWillingRepairers
-			  19, // numCurrentSuspectVersions
-=======
 			  27, // numAgreePeersLastPoR
 			  72, // numWillingRepairers
 			  19, // numCurrentSuspectVersions
 			  ListUtil.list("http://foo/"), // cdnStems
->>>>>>> d652d52d
 			  repository);
     repository.storeAuState(auState);
     fis = new FileInputStream(xmlFile);
